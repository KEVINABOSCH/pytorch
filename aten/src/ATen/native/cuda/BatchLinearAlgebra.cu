--- conflicted
+++ resolved
@@ -124,17 +124,13 @@
     value_t* w, scalar_t* wA, magma_int_t ldwa, scalar_t* work, magma_int_t lwork, value_t* rwork,
     magma_int_t lrwork, magma_int_t* iwork, magma_int_t liwork, magma_int_t* info);
 
-<<<<<<< HEAD
 template<class scalar_t>
 void magmaEig(
     magma_vec_t jobvl, magma_vec_t jobvr, magma_int_t n, scalar_t *A, magma_int_t lda,
     scalar_t *wr, scalar_t *wi, scalar_t *VL, magma_int_t ldvl,
     scalar_t *VR, magma_int_t ldvr, scalar_t *work, magma_int_t lwork, magma_int_t *info);
 
-template<class scalar_t>
-=======
 template<class scalar_t, class value_t=scalar_t>
->>>>>>> c20c840c
 void magmaSvd(
     magma_vec_t jobz, magma_int_t m, magma_int_t n, scalar_t* A,
     magma_int_t lda, value_t* s, scalar_t* U, magma_int_t ldu,
@@ -720,44 +716,46 @@
 }
 
 template<>
-<<<<<<< HEAD
+void magmaSymeig<c10::complex<double>, double>(
+    magma_vec_t jobz, magma_uplo_t uplo, magma_int_t n, c10::complex<double>* dA, magma_int_t ldda,
+    double* w, c10::complex<double>* wA, magma_int_t ldwa, c10::complex<double>* work, magma_int_t lwork, double* rwork,
+    magma_int_t lrwork, magma_int_t* iwork, magma_int_t liwork, magma_int_t* info) {
+  MagmaStreamSyncGuard guard;
+  magma_zheevd_gpu(
+      jobz, uplo, n, reinterpret_cast<magmaDoubleComplex*>(dA), ldda, w, reinterpret_cast<magmaDoubleComplex*>(wA),
+      ldwa, reinterpret_cast<magmaDoubleComplex*>(work), lwork, rwork, lrwork, iwork, liwork, info);
+  AT_CUDA_CHECK(cudaGetLastError());
+}
+
+template<>
+void magmaSymeig<c10::complex<float>, float>(
+    magma_vec_t jobz, magma_uplo_t uplo, magma_int_t n, c10::complex<float>* dA, magma_int_t ldda,
+    float* w, c10::complex<float>* wA, magma_int_t ldwa, c10::complex<float>* work, magma_int_t lwork, float* rwork,
+    magma_int_t lrwork, magma_int_t* iwork, magma_int_t liwork, magma_int_t* info) {
+  MagmaStreamSyncGuard guard;
+  magma_cheevd_gpu(
+      jobz, uplo, n, reinterpret_cast<magmaFloatComplex*>(dA), ldda, w, reinterpret_cast<magmaFloatComplex*>(wA),
+      ldwa, reinterpret_cast<magmaFloatComplex*>(work), lwork, rwork, lrwork, iwork, liwork, info);
+  AT_CUDA_CHECK(cudaGetLastError());
+}
+    
+template<>
 void magmaEig<double>(
     magma_vec_t jobvl, magma_vec_t jobvr, magma_int_t n, double *A, magma_int_t lda,
     double *wr, double *wi, double *VL, magma_int_t ldvl,
     double *VR, magma_int_t ldvr, double *work, magma_int_t lwork, magma_int_t *info) {
   MagmaStreamSyncGuard guard;
   magma_dgeev(jobvl, jobvr, n, A, lda, wr, wi, VL, ldvl, VR, ldvr, work, lwork, info);
-=======
-void magmaSymeig<c10::complex<double>, double>(
-    magma_vec_t jobz, magma_uplo_t uplo, magma_int_t n, c10::complex<double>* dA, magma_int_t ldda,
-    double* w, c10::complex<double>* wA, magma_int_t ldwa, c10::complex<double>* work, magma_int_t lwork, double* rwork,
-    magma_int_t lrwork, magma_int_t* iwork, magma_int_t liwork, magma_int_t* info) {
-  MagmaStreamSyncGuard guard;
-  magma_zheevd_gpu(
-      jobz, uplo, n, reinterpret_cast<magmaDoubleComplex*>(dA), ldda, w, reinterpret_cast<magmaDoubleComplex*>(wA),
-      ldwa, reinterpret_cast<magmaDoubleComplex*>(work), lwork, rwork, lrwork, iwork, liwork, info);
->>>>>>> c20c840c
-  AT_CUDA_CHECK(cudaGetLastError());
-}
-
-template<>
-<<<<<<< HEAD
+  AT_CUDA_CHECK(cudaGetLastError());
+}
+
+template<>
 void magmaEig<float>(
     magma_vec_t jobvl, magma_vec_t jobvr, magma_int_t n, float *A, magma_int_t lda,
     float *wr, float *wi, float *VL, magma_int_t ldvl,
     float *VR, magma_int_t ldvr, float *work, magma_int_t lwork, magma_int_t *info) {
   MagmaStreamSyncGuard guard;
   magma_sgeev(jobvl, jobvr, n, A, lda, wr, wi, VL, ldvl, VR, ldvr, work, lwork, info);
-=======
-void magmaSymeig<c10::complex<float>, float>(
-    magma_vec_t jobz, magma_uplo_t uplo, magma_int_t n, c10::complex<float>* dA, magma_int_t ldda,
-    float* w, c10::complex<float>* wA, magma_int_t ldwa, c10::complex<float>* work, magma_int_t lwork, float* rwork,
-    magma_int_t lrwork, magma_int_t* iwork, magma_int_t liwork, magma_int_t* info) {
-  MagmaStreamSyncGuard guard;
-  magma_cheevd_gpu(
-      jobz, uplo, n, reinterpret_cast<magmaFloatComplex*>(dA), ldda, w, reinterpret_cast<magmaFloatComplex*>(wA),
-      ldwa, reinterpret_cast<magmaFloatComplex*>(work), lwork, rwork, lrwork, iwork, liwork, info);
->>>>>>> c20c840c
   AT_CUDA_CHECK(cudaGetLastError());
 }
 
