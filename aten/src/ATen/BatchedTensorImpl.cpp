--- conflicted
+++ resolved
@@ -19,22 +19,12 @@
 
   const auto public_dims = value_.dim() - bdims_.size();
   const auto value_sizes = value_.sizes();
-<<<<<<< HEAD
+  const auto value_strides = value_.strides();
   sizes_and_strides_.resize(public_dims);
   for (int64_t dim = 0; dim < public_dims; dim++) {
     auto actual_dim = actualDim(dim, /*wrap_dim=*/false);
     sizes_and_strides_.size_at_unchecked(dim) = value_sizes.at(actual_dim);
-=======
-  const auto value_strides = value_.strides();
-  sizes_.clear();
-  sizes_.reserve(public_dims);
-  strides_.clear();
-  strides_.reserve(public_dims);
-  for (int64_t dim = 0; dim < public_dims; dim++) {
-    auto actual_dim = actualDim(dim, /*wrap_dim=*/false);
-    sizes_.push_back(value_sizes.at(actual_dim));
-    strides_.push_back(value_strides.at(actual_dim));
->>>>>>> 49f0e5df
+    sizes_and_strides_.stride_at_unchecked(dim) = value_strides.at(actual_dim);
   }
   refresh_numel();
   refresh_contiguous();
