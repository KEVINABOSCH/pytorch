import torch
import numpy as np

import itertools
from itertools import product
import math
import random
import unittest
import warnings
import operator

from torch._six import inf, nan
from torch.testing._internal.common_utils import (
    TestCase, iter_indices, TEST_WITH_ASAN, run_tests,
    torch_to_numpy_dtype_dict, make_tensor)
from torch.testing._internal.common_device_type import (
    instantiate_device_type_tests, onlyCUDA, onlyCPU, dtypes, dtypesIfCUDA,
    dtypesIfCPU, deviceCountAtLeast, precisionOverride, onlyOnCPUAndCUDA,
    skipCUDAIfRocm)
from torch.testing._internal.common_methods_invocations import (
    np_binary_ufunc_type_promotion_wrapper)

# TODO: remove this
def _generate_input(shape, dtype, device, with_extremal):
    if shape == ():
        x = torch.tensor((), dtype=dtype, device=device)
    else:
        if dtype.is_floating_point or dtype.is_complex:
            # work around torch.randn not being implemented for bfloat16
            if dtype == torch.bfloat16:
                x = torch.randn(*shape, device=device) * random.randint(30, 100)
                x = x.to(torch.bfloat16)
            else:
                x = torch.randn(*shape, dtype=dtype, device=device) * random.randint(30, 100)
            x[torch.randn(*shape) > 0.5] = 0
            if with_extremal and dtype.is_floating_point:
                # Use extremal values
                x[torch.randn(*shape) > 0.5] = float('nan')
                x[torch.randn(*shape) > 0.5] = float('inf')
                x[torch.randn(*shape) > 0.5] = float('-inf')
            elif with_extremal and dtype.is_complex:
                x[torch.randn(*shape) > 0.5] = complex('nan')
                x[torch.randn(*shape) > 0.5] = complex('inf')
                x[torch.randn(*shape) > 0.5] = complex('-inf')
        elif dtype == torch.bool:
            x = torch.zeros(shape, dtype=dtype, device=device)
            x[torch.randn(*shape) > 0.5] = True
        else:
            x = torch.randint(15, 100, shape, dtype=dtype, device=device)

    return x

# TODO: refactor this out
# Converts half/bfloat16 dtype to float when device is cpu
def _convert_t(dtype, device):
    if device == 'cpu' and dtype in {torch.half, torch.bfloat16}:
        return torch.float
    return dtype

# TODO: revise the tests to use make_tensor in common_utils.py instead
# Returns a tensor of the requested shape, dtype, and device
# Requesting a half CPU tensor returns a float CPU tensor with
# values representable by a half.
# Initialization uses randint for non-float types and randn for float types.
def _make_tensor(shape, dtype, device, fill_ones=False) -> torch.Tensor:
    # Returns a tensor filled with ones
    if fill_ones:
        return torch.ones(*shape, dtype=_convert_t(dtype, device), device=device)

    # Returns a tensor with random integer values
    if not (dtype.is_floating_point or dtype.is_complex):
        t = torch.randint(0, 10, shape, device=device)
        if dtype != torch.uint8:
            t = t - 5  # generate negative values also
        return t.to(_convert_t(dtype, device))

    # Populates the CPU tensor with floats representable as half/bfloat16
    if dtype == torch.half and device == 'cpu':
        return torch.randn(*shape, dtype=torch.float, device=device).half().float()
    if dtype == torch.bfloat16 and device == 'cpu':
        return torch.randn(*shape, dtype=torch.float, device=device).bfloat16().float()

    # Default: returns a tensor with random float values
    return torch.randn(shape, dtype=dtype, device=device).to(dtype=dtype)

# TODO: update to use opinfos consistently
class TestBinaryUfuncs(TestCase):

    def test_add_broadcast_empty(self, device):
        # empty + empty
        self.assertRaises(RuntimeError, lambda: torch.randn(5, 0, device=device) + torch.randn(0, 5, device=device))
        self.assertEqual(torch.randn(5, 0, device=device), torch.randn(0, device=device) + torch.randn(5, 0, device=device))
        self.assertEqual(torch.randn(5, 0, 0, device=device), torch.randn(0, device=device) + torch.randn(5, 0, 1, device=device))

        # scalar + empty
        self.assertEqual(torch.randn(5, 0, 6, device=device), torch.randn((), device=device) + torch.randn(5, 0, 6, device=device))

        # non-empty, empty
        self.assertEqual(torch.randn(0, device=device), torch.randn(0, device=device) + torch.randn(1, device=device))
        self.assertEqual(torch.randn(0, 7, 0, 6, 5, 0, 7, device=device),
                         torch.randn(0, 7, 0, 6, 5, 0, 1, device=device) + torch.randn(1, 1, 5, 1, 7, device=device))
        self.assertRaises(RuntimeError, lambda: torch.randn(7, 0, device=device) + torch.randn(2, 1, device=device))

    def test_addcmul_scalars_as_floats(self, device):
        # zero-dim variables that don't require grad should bind to scalar arguments
        x = torch.tensor(2.)
        y = torch.tensor(3., device=device)
        # 3 + (3 * 3) * 2
        self.assertEqual(y.addcmul(y, y, value=x), 21)

        x = torch.tensor(2., requires_grad=True)
        self.assertRaises(Exception, lambda: y.addcmul(y, y, value=x))

    # TODO: update to work on CUDA, too
    @onlyCPU
    def test_comparison_ops(self, device):
        x = torch.randn(5, 5)
        y = torch.randn(5, 5)

        eq = x == y
        for idx in iter_indices(x):
            self.assertEqual(x[idx] == y[idx], eq[idx] == 1)

        ne = x != y
        for idx in iter_indices(x):
            self.assertEqual(x[idx] != y[idx], ne[idx] == 1)

        lt = x < y
        for idx in iter_indices(x):
            self.assertEqual(x[idx] < y[idx], lt[idx] == 1)

        le = x <= y
        for idx in iter_indices(x):
            self.assertEqual(x[idx] <= y[idx], le[idx] == 1)

        gt = x > y
        for idx in iter_indices(x):
            self.assertEqual(x[idx] > y[idx], gt[idx] == 1)

        ge = x >= y
        for idx in iter_indices(x):
            self.assertEqual(x[idx] >= y[idx], ge[idx] == 1)

    # TODO: update to work on CUDA, too
    @onlyCPU
    def test_comparison_ops_must_take_bool_output(self, device):
        for op in [torch.lt, torch.le, torch.gt, torch.ge, torch.eq, torch.ne,
                   torch.logical_and, torch.logical_or, torch.logical_xor]:
            self.assertEqual(op(torch.tensor([True]), torch.tensor([False])).dtype, torch.bool)

    # TODO: update to work on CUDA, too
    @onlyCPU
    def test_inplace_comparison_ops_require_inputs_have_same_dtype(self, device):
        with self.assertRaisesRegex(RuntimeError, 'Expected object of scalar type'):
            for op in ['lt_', 'le_', 'gt_', 'ge_', 'eq_', 'ne_', 'logical_xor_', 'logical_and_', 'logical_or_']:
                x = torch.tensor([1], dtype=torch.int)
                y = torch.tensor([2], dtype=torch.long)
                in_place_method = getattr(x, op)
                in_place_method(y)

    # TODO: update to work on CUDA, too
    @onlyCPU
    def test_comparison_ops_check_for_scalar_overflow(self, device):
        s = 1 << 20
        t = torch.tensor([1 << 5], dtype=torch.uint8)
        with self.assertRaisesRegex(RuntimeError, 'value cannot be converted to type'):
            self.assertTrue(t < s)
        with self.assertRaisesRegex(RuntimeError, 'value cannot be converted to type'):
            self.assertTrue(s < t)
        with self.assertRaisesRegex(RuntimeError, 'value cannot be converted to type'):
            self.assertTrue(t <= s)
        with self.assertRaisesRegex(RuntimeError, 'value cannot be converted to type'):
            self.assertTrue(s <= t)
        with self.assertRaisesRegex(RuntimeError, 'value cannot be converted to type'):
            self.assertTrue(t > s)
        with self.assertRaisesRegex(RuntimeError, 'value cannot be converted to type'):
            self.assertTrue(s > t)
        with self.assertRaisesRegex(RuntimeError, 'value cannot be converted to type'):
            self.assertTrue(t >= s)
        with self.assertRaisesRegex(RuntimeError, 'value cannot be converted to type'):
            self.assertTrue(s >= t)
        with self.assertRaisesRegex(RuntimeError, 'value cannot be converted to type'):
            self.assertTrue(t == s)
        with self.assertRaisesRegex(RuntimeError, 'value cannot be converted to type'):
            self.assertTrue(s == t)
        with self.assertRaisesRegex(RuntimeError, 'value cannot be converted to type'):
            self.assertTrue(t != s)
        with self.assertRaisesRegex(RuntimeError, 'value cannot be converted to type'):
            self.assertTrue(s != t)

    # TODO: update to work on CUDA, too
    @onlyCPU
    def test_comparison_ops_check_for_zerodim_tensor_overflow(self, device):
        t1 = torch.tensor([1 << 5], dtype=torch.uint8)
        t2 = torch.tensor([1 << 30], dtype=torch.int32)
        ts1 = torch.tensor(1 << 20, dtype=torch.int32)
        ts2 = torch.tensor(1 << 40, dtype=torch.int64)
        with self.assertRaisesRegex(RuntimeError, 'value cannot be converted to type'):
            self.assertTrue(t1 < ts1)
        with self.assertRaisesRegex(RuntimeError, 'value cannot be converted to type'):
            self.assertTrue(ts2 < t2)
        with self.assertRaisesRegex(RuntimeError, 'value cannot be converted to type'):
            self.assertTrue(t1 <= ts1)
        with self.assertRaisesRegex(RuntimeError, 'value cannot be converted to type'):
            self.assertTrue(ts2 <= t2)
        with self.assertRaisesRegex(RuntimeError, 'value cannot be converted to type'):
            self.assertTrue(t1 > ts1)
        with self.assertRaisesRegex(RuntimeError, 'value cannot be converted to type'):
            self.assertTrue(ts2 > t2)
        with self.assertRaisesRegex(RuntimeError, 'value cannot be converted to type'):
            self.assertTrue(t1 >= ts1)
        with self.assertRaisesRegex(RuntimeError, 'value cannot be converted to type'):
            self.assertTrue(ts2 >= t2)
        with self.assertRaisesRegex(RuntimeError, 'value cannot be converted to type'):
            self.assertTrue(t1 == ts1)
        with self.assertRaisesRegex(RuntimeError, 'value cannot be converted to type'):
            self.assertTrue(ts2 == t2)
        with self.assertRaisesRegex(RuntimeError, 'value cannot be converted to type'):
            self.assertTrue(t1 != ts1)
        with self.assertRaisesRegex(RuntimeError, 'value cannot be converted to type'):
            self.assertTrue(ts2 != t2)

    # TODO: update to work on CUDA, too
    @onlyCPU
    def test_bitwise_ops(self, device):
        x = torch.randn(5, 5).gt(0)
        y = torch.randn(5, 5).gt(0)

        and_result = x & y
        for idx in iter_indices(x):
            if and_result[idx]:
                self.assertTrue(x[idx] and y[idx])
            else:
                self.assertFalse(x[idx] and y[idx])

        or_result = x | y
        for idx in iter_indices(x):
            if or_result[idx]:
                self.assertTrue(x[idx] or y[idx])
            else:
                self.assertFalse(x[idx] or y[idx])

        xor_result = x ^ y
        for idx in iter_indices(x):
            if xor_result[idx]:
                self.assertTrue(x[idx] ^ y[idx])
            else:
                self.assertFalse(x[idx] ^ y[idx])

        x_clone = x.clone()
        x_clone &= y
        self.assertEqual(x_clone, and_result)

        x_clone = x.clone()
        x_clone |= y
        self.assertEqual(x_clone, or_result)

        x_clone = x.clone()
        x_clone ^= y
        self.assertEqual(x_clone, xor_result)

    def test_inplace_division(self, device):
        t = torch.rand(5, 5, device=device)
        id_before = id(t)
        t /= 2
        id_after = id(t)
        self.assertEqual(id_before, id_after)

    # TODO: update to run on CUDA -- what is this test even testing?
    @onlyCPU
    def test_cast_binary_op(self, device):
        # Scalar
        a = torch.tensor(2)
        b = torch.tensor(3)
        a_copy = a.clone()
        b_copy = b.clone()

        self.assertEqual(torch.tensor(6, dtype=torch.float), a.float() * b)

        self.assertEqualTypeString(a, a_copy)
        self.assertEqualTypeString(b, b_copy)

    # Tests that trying to add, inplace, a CUDA tensor to a CPU tensor
    #   throws the correct error message
    @onlyCUDA
    def test_cross_device_inplace_error_msg(self, device):
        a = torch.tensor(2.)
        b = torch.tensor(2., device=device)
        with self.assertRaisesRegex(RuntimeError,
                                    "Expected all tensors to be on the same device"):
            a += b

    # TODO: refactor this test into a more generic one, it's parked here currently
    @onlyOnCPUAndCUDA
    def test_out_resize_warning(self, device):
        a = torch.tensor((1, 2, 3), device=device, dtype=torch.float32)
        b = torch.tensor((4, 5, 6), device=device, dtype=torch.float32)

        unary_inputs = (a,)
        binary_inputs = (a, b)
        unary_ops = (torch.ceil, torch.exp)
        binary_ops = (torch.add, torch.sub)
        for op in (unary_ops + binary_ops):
            with warnings.catch_warnings(record=True) as w:
                warnings.simplefilter("always")
                inputs = unary_inputs if op in unary_ops else binary_inputs

                # No warnings
                op(*inputs, out=torch.empty(3, device=device))
                op(*inputs, out=torch.empty(0, device=device))
                self.assertEqual(len(w), 0)

                # Cases that throw warnings
                op(*inputs, out=torch.empty(2, device=device))
                self.assertEqual(len(w), 1)

    # Verifies that the inplace dunders (like idiv) actually are in place
    @onlyOnCPUAndCUDA
    def test_inplace_dunders(self, device):
        t = torch.randn((1,), device=device)
        expected = t.data_ptr()
        t += 1
        t -= 1
        t *= 1
        t /= 1
        t //= 1
        self.assertEqual(expected, t.data_ptr())

    def check_internal_mem_overlap(self, inplace_op, num_inputs,
                                   dtype, device,
                                   expected_failure=False):
        if isinstance(inplace_op, str):
            inplace_op = getattr(torch.Tensor, inplace_op)
        input = torch.randn(1, dtype=dtype, device=device).expand(3, 3)
        inputs = [input] + [torch.randn_like(input)
                            for i in range(num_inputs - 1)]
        if not expected_failure:
            with self.assertRaisesRegex(RuntimeError, 'single memory location'):
                inplace_op(*inputs)
        else:
            with self.assertRaises(AssertionError):
                with self.assertRaisesRegex(RuntimeError, 'single memory location'):
                    inplace_op(*inputs)

    def unary_check_input_output_mem_overlap(self, data, sz, op,
                                             expected_failure=False):

        def _test(op, output, input):
            output_exp = torch.empty_like(output)
            op(input, out=output_exp)
            self.assertEqual(op(input, out=output), output_exp, msg=op.__name__)

        # output is identical to input:
        _test(op, output=data[0:sz], input=data[0:sz])
        # output and input are independent:
        _test(op, output=data[0:sz], input=data[sz:2 * sz])
        # output partially overlaps with input:
        if not expected_failure:
            with self.assertRaisesRegex(RuntimeError, 'unsupported operation'):
                _test(op, data[0:sz], data[1:sz + 1])
        else:
            with self.assertRaises(AssertionError):
                with self.assertRaisesRegex(RuntimeError, 'unsupported operation'):
                    _test(op, data[0:sz], data[1:sz + 1])

    def binary_check_input_output_mem_overlap(self, op, device,
                                              expected_failure=False):
        sz = 3
        data = torch.randn(2 * sz, device=device)
        other = torch.randn(sz, device=device)

        self.unary_check_input_output_mem_overlap(
            data, sz, lambda input, out: op(other, input, out=out),
            expected_failure=expected_failure)

        self.unary_check_input_output_mem_overlap(
            data, sz, lambda input, out: op(input, other, out=out),
            expected_failure=expected_failure)

    @dtypes(torch.double)
    def test_binary_op_mem_overlap(self, device, dtype):
        ops = [
            ("add", True, True, 'cpu'),
            ("add", True, True, 'cuda'),
            ("mul", True, True, 'cpu'),
            ("mul", True, True, 'cuda'),
            ("sub", True, True, 'cpu'),
            ("sub", True, True, 'cuda'),
            ("div", True, True, 'cpu'),
            ("div", True, True, 'cuda'),
            ("pow", True, True, 'cpu'),
            ("pow", True, True, 'cuda'),
            ("fmod", True, True, 'cpu'),
            ("fmod", True, True, 'cuda'),
            ("atan2", True, True, 'cpu'),
            ("atan2", True, True, 'cuda'),
            ("hypot", True, True, 'cpu'),
            ("hypot", True, True, 'cuda'),
            ("igamma", True, True, 'cpu'),
            ("igamma", True, True, 'cuda'),
            ("igammac", True, True, 'cpu'),
            ("igammac", True, True, 'cuda'),
            ("nextafter", True, True, 'cpu'),
            ("nextafter", True, True, 'cuda'),
            ("le", True, True, 'cpu'),
            ("le", True, True, 'cuda'),
            ("lt", True, True, 'cpu'),
            ("lt", True, True, 'cuda'),
            ("ge", True, True, 'cpu'),
            ("ge", True, True, 'cuda'),
            ("gt", True, True, 'cpu'),
            ("gt", True, True, 'cuda'),
            ("eq", True, True, 'cpu'),
            ("eq", True, True, 'cuda'),
            ("ne", True, True, 'cpu'),
            ("ne", True, True, 'cuda'),
            ("logical_and", True, True, 'cpu'),
            ("logical_and", True, True, 'cuda'),
            ("logical_or", True, True, 'cpu'),
            ("logical_or", True, True, 'cuda'),
            ("logical_xor", True, True, 'cpu'),
            ("logical_xor", True, True, 'cuda'),
        ]

        for (fn, has_input_output_mem_overlap_check,
             has_internal_mem_overlap_check, dev) in ops:
            if dev != device:
                continue
            out_op = getattr(torch, fn)
            inplace_op = getattr(torch.Tensor, fn + '_')
            self.check_internal_mem_overlap(
                inplace_op, 2, dtype, device,
                expected_failure=not has_internal_mem_overlap_check)

            self.binary_check_input_output_mem_overlap(out_op, device,
                                                       expected_failure=not has_input_output_mem_overlap_check)

    def _do_pow_for_exponents(self, m1, exponents, pow_fn, atol):
        for num in exponents:
            if isinstance(num, int) and num < 0 and not m1.is_floating_point() and not m1.is_complex():
                with self.assertRaisesRegex(RuntimeError,
                                            r'Integers to negative integer powers are not allowed\.'):
                    torch.pow(m1[4], num)
            else:
                # base - tensor, exponent - number
                # contiguous
                res1 = torch.pow(m1[4], num)
                res2 = res1.clone().zero_()
                # `math.pow` has issues with complex exponentiation so we need to resort to normal `pow`.
                for i in range(res2.size(0)):
                    res2[i] = pow_fn(m1[4][i], num)
                rtol = 0 if atol is not None else None
                self.assertEqual(res1, res2, atol=atol, rtol=rtol)

                # non-contiguous
                res1 = torch.pow(m1[:, 4], num)
                res2 = res1.clone().zero_()
                for i in range(res2.size(0)):
                    res2[i] = pow_fn(m1[i, 4], num)
                self.assertEqual(res1, res2, atol=atol, rtol=rtol)

                # scalar ** tensor to enforce correct handling of dtypes for __rpow__().
                expected_dtype = torch.result_type(num, m1)
                res1 = num ** m1[4]
                res2 = torch.tensor(num, dtype=expected_dtype, device=m1.device) ** m1[4]
                self.assertEqual(res1, res2)
                self.assertEqual(res1.dtype, expected_dtype)

    def test_pow(self, device):
        # [res] torch.pow([res,] x)

        # pow has dedicated implementation for different exponents
        for dtype in torch.testing.get_all_math_dtypes(device):

            # This test won't work on torch.half because math.pow will generate a much more accurate result. We skip it
            # for now.
            if dtype == torch.half:
                continue

            # deferring to https://github.com/pytorch/pytorch/pull/36793
            if dtype.is_complex:
                continue

            m1 = torch.empty(0, dtype=dtype, device=device)
            if m1.is_floating_point() or m1.is_complex():
                m1 = torch.rand(100, 100, dtype=dtype, device=device) + 0.5
            else:
                # math.pow will overflow and throw exceptions for large integers
                range_high = 4 if dtype in (torch.int8, torch.uint8) else 10
                m1 = torch.randint(1, range_high, (100, 100), dtype=dtype, device=device)

            exponents = [-2.8, -2, -1, -0.5, 0, 0.5, 1, 2, 3, 4, 3.3]
            complex_exponents = [-2.5j, -1.0j, 0j, 1.0j, 2.5j, 1.0 + 1.0j, -1.0 - 1.5j, 3.3j]
            if m1.is_complex():
                self._do_pow_for_exponents(m1, exponents + complex_exponents, pow, 10e-4)
            else:
                self._do_pow_for_exponents(m1, exponents, math.pow, None)
                self._do_pow_for_exponents(m1, complex_exponents, pow, 10e-4)

            # base - number, exponent - tensor
            # contiguous
            res1 = torch.pow(3, m1[4])
            res2 = res1.clone().zero_()
            for i in range(res2.size(0)):
                res2[i] = math.pow(3, m1[4, i])
            self.assertEqual(res1, res2)

            # non-contiguous
            res1 = torch.pow(3, m1[:, 4])
            res2 = res1.clone().zero_()
            for i in range(res2.size(0)):
                res2[i] = math.pow(3, m1[i][4])
            self.assertEqual(res1, res2)

            # resize behavior for exp == 1
            out = torch.zeros(1, dtype=dtype, device=device)
            torch.pow(m1, 1, out=out)
            self.assertEqual(out, m1)

    # TODO: refactor all these tests using opinfos properly
    def _test_pow(self, base, exponent, np_exponent=None):
        if np_exponent is None:
            np_exponent = exponent

        def to_np(value):
            if isinstance(value, torch.Tensor):
                return value.cpu().numpy()
            return value

        try:
            np_res = np.power(to_np(base), to_np(np_exponent))
            expected = torch.from_numpy(np_res) if isinstance(np_res, np.ndarray) else torch.tensor(np_res, dtype=base.dtype)
        except ValueError as e:
            err_msg = "Integers to negative integer powers are not allowed."
            self.assertEqual(str(e), err_msg)
            out = torch.empty_like(base)
            test_cases = [
                lambda: base.pow(exponent),
                lambda: base.pow_(exponent),
                lambda: torch.pow(base, exponent),
                lambda: torch.pow(base, exponent, out=out)
            ]
            for test_case in test_cases:
                self.assertRaisesRegex(RuntimeError, err_msg, test_case)
        else:
            if isinstance(base, torch.Tensor):
                actual = base.pow(exponent)
                self.assertEqual(actual, expected.to(actual))
                actual = base.clone()
                if torch.can_cast(torch.result_type(base, exponent), base.dtype):
                    actual2 = actual.pow_(exponent)
                    self.assertEqual(actual, expected)
                    self.assertEqual(actual2, expected)
                else:
                    self.assertRaisesRegex(RuntimeError, "can't be cast", lambda: actual.pow_(exponent))

            actual = torch.pow(base, exponent)
            self.assertEqual(actual, expected.to(actual))

            actual2 = torch.pow(base, exponent, out=actual)
            self.assertEqual(actual, expected.to(actual))
            self.assertEqual(actual2, expected.to(actual))

    def test_int_pow(self, device):

        def _test_integral_pow(dt, range, dev):
            tensor = torch.tensor((3, 3), dtype=dt, device=dev).random_(*range)
            exps = [0, 1, 2, 4,
                    torch.tensor((3, 3), dtype=dt, device=dev).random_(0, 5)]
            for exp in exps:
                self._test_pow(tensor, exp)

        _test_integral_pow(torch.int8, (-3, 4), device)
        _test_integral_pow(torch.uint8, (0, 4), device)
        _test_integral_pow(torch.int16, (-5, 5), device)
        _test_integral_pow(torch.int64, (-10, 10), device)
        _test_integral_pow(torch.int32, (-10, 10), device)

    def test_int_tensor_pow_neg_ints(self, device):
        ints = [torch.iinfo(torch.int32).min,
                -3, -2, -1, 0, 1, 2, 3,
                torch.iinfo(torch.int32).max]
        neg_ints = [torch.iinfo(torch.int32).min, -3, -2, -1]
        tensor = torch.tensor(ints, dtype=torch.int32, device=device)
        for pow in neg_ints:
            self._test_pow(tensor, pow)

    def test_long_tensor_pow_floats(self, device):
        ints = [0, 1, 23, 4567]
        floats = [0.0, 1 / 3, 1 / 2, 1.0, 3 / 2, 2.0]
        tensor = torch.tensor(ints, dtype=torch.int64, device=device)
        for pow in floats:
            self._test_pow(tensor, pow)

    def test_float_scalar_pow_float_tensor(self, device):
        floats = [2.0, -3 / 2, -1.0, -1 / 2, -1 / 3, 0.0,
                  1 / 3, 1 / 2, 1.0, 3 / 2, 2.0]
        tensor = torch.tensor(floats, dtype=torch.float32, device=device)
        for base in floats:
            self._test_pow(base, tensor)

    @onlyCUDA
    def test_cuda_tensor_pow_scalar_tensor(self, device):
        cuda_tensors = [torch.randn((3, 3), device=device), torch.tensor(3.0, device=device)]
        scalar_tensors = [torch.tensor(5.0, device='cpu'), torch.tensor(-3), torch.tensor(1)]
        for base, exp in product(cuda_tensors, scalar_tensors):
            self._test_pow(base, exp)

    @onlyCUDA
    def test_cpu_tensor_pow_cuda_scalar_tensor(self, device):
        cpu_tensors = [torch.randn((3, 3), device='cpu'), torch.tensor(3.0, device='cpu')]
        cuda_tensors = [torch.tensor(5.0, device='cuda'), torch.tensor(-3, device='cuda')]
        for base, exp in product(cpu_tensors, cuda_tensors):
            regex = 'Expected all tensors to be on the same device, but found at least two devices, cuda.* and cpu!'
            self.assertRaisesRegex(RuntimeError, regex, torch.pow, base, exp)

    @onlyOnCPUAndCUDA
    @dtypes(*(torch.testing.get_all_dtypes(include_bool=False, include_bfloat16=False)))
    def test_complex_scalar_pow_tensor(self, device, dtype):
        complexes = [0.5j, 1. + 1.j, -1.5j, 2.2 - 1.6j, 1 + 0j]
        exp = make_tensor((100,), device, dtype, low=-2, high=2)
        exp[0] = exp[10] = exp[20] = 0
        for base in complexes:
            self._test_pow(base, exp)

    def test_tensor_pow_tensor(self, dev):
        def rotate(l, n):
            return l[-n:] + l[:-n]

        def test_tensor_pow_tensor(values, torch_type, numpy_type):
            vals_tensor = torch.tensor(values, dtype=torch_type, device=dev)
            for i in range(len(values)):
                pows = rotate(values, i)
                pows_tensor = torch.tensor(pows, dtype=torch_type, device=dev)
                self._test_pow(vals_tensor, pows_tensor)

        ints = [0, 1, 2, 3]
        test_tensor_pow_tensor(ints, torch.int32, np.int32)
        test_tensor_pow_tensor(ints, torch.int64, np.int64)

        floats = [-3.0, -2.0, -1.0, -1 / 2, -1 / 3,
                  0.0,
                  1 / 3, 1 / 2, 1.0, 2.0, 3.0]
        test_tensor_pow_tensor(floats, torch.float32, np.float32)
        test_tensor_pow_tensor(floats, torch.float64, np.float64)

    def test_logical_xor_with_nontrivial_alignment(self, device):
        # test tensor that is not aligned to multiple of 16 bytes
        size = 128
        a = (torch.randn(size, device=device) > 0)
        b = (torch.randn(size, device=device) > 0)
        c = (torch.randn(size, device=device) > 0)
        non_trivial_alignment = [1, 2, 4, 8, 15]
        for i in non_trivial_alignment:
            for j in non_trivial_alignment:
                for k in non_trivial_alignment:
                    a_ = a[i: 100 + i]
                    b_ = b[j: 100 + j]
                    c_ = c[k: 100 + k]
                    torch.logical_xor(a_, b_, out=c_)
                    for x, y, z in zip(a_.tolist(), b_.tolist(), c_.tolist()):
                        self.assertEqual(x ^ y, z)

    @dtypes(torch.float)
    def test_add_with_tail(self, device, dtype):
        # test tensor where there is a tail which is not a multiple
        # of GPU warp size
        for tail_size in [1, 63, 67, 130]:
            size = 4096 + tail_size
            a = torch.randn(size, device=device, dtype=dtype)
            b = torch.randn(size, device=device, dtype=dtype)
            c = a + b
            for x, y, z in zip(a.tolist(), b.tolist(), c.tolist()):
                self.assertEqual(x + y, z)

    # Tests that CUDA tensors on different devices cannot be used in the same
    # binary operation, and that CUDA "scalars" cannot be used in the same
    # binary operation as non-scalar CPU tensors.
    @deviceCountAtLeast(2)
    @onlyCUDA
    def test_cross_device_binary_ops(self, devices):
        vals = (1., (2.,))
        cpu_tensor = torch.randn(2, 2)
        for op in (operator.add, torch.add,
                   operator.sub, torch.sub,
                   operator.mul, torch.mul,
                   operator.truediv, torch.true_divide,
                   operator.floordiv, torch.floor_divide):
            for a, b in product(vals, vals):
                a = torch.tensor(a, device=devices[0])
                b = torch.tensor(b, device=devices[1])

                with self.assertRaisesRegex(RuntimeError, "Expected all tensors.+"):
                    op(a, b)
                with self.assertRaisesRegex(RuntimeError, "Expected all tensors.+"):
                    op(b, a)
                with self.assertRaisesRegex(RuntimeError, "Expected all tensors.+"):
                    op(a, cpu_tensor)
                with self.assertRaisesRegex(RuntimeError, "Expected all tensors.+"):
                    op(cpu_tensor, a)

    # This test ensures that a scalar Tensor can be safely used
    # in a binary operation in conjunction with a Tensor on all
    # available CUDA devices
    @deviceCountAtLeast(2)
    @onlyCUDA
    def test_binary_op_scalar_device_unspecified(self, devices):
        scalar_val = torch.tensor(1.)
        for default_device in devices:
            with torch.cuda.device(default_device):
                for device in devices:
                    device_obj = torch.device(device)
                    x = torch.rand(3, device=device)
                    y0 = x * scalar_val
                    self.assertEqual(y0.device, device_obj)
                    y1 = scalar_val * x
                    self.assertEqual(y1.device, device_obj)
                    self.assertEqual(y0, y1)

    def test_div_and_floordiv_vs_python(self, device):
        # Tests torch division ops which can handle both arguments being
        #   scalars.
        # NOTE: torch.floor_divide currently truncates instead of flooring.
        #   the quotient. See https://github.com/pytorch/pytorch/issues/43874.
        def _scalar_helper(python_op, torch_op):
            for a, b in product(range(-10, 10), range(-10, 10)):
                for op in (lambda x: x * .5, lambda x: math.floor(x)):
                    a = op(a)
                    b = op(b)

                    # Skips zero divisors
                    if b == 0:
                        continue

                    expected = python_op(a, b)

                    for op in (operator.truediv, torch.true_divide):
                        actual_scalar = torch_op(a, b)

                        a_t = torch.tensor(a, device=device)
                        b_t = torch.tensor(b, device=device)

                        actual_tensor = torch_op(a_t, b_t)
                        actual_first_tensor = torch_op(a_t, b)
                        actual_second_tensor = torch_op(a, b_t)

                        self.assertEqual(actual_scalar, expected_div)
                        self.assertEqual(actual_tensor.item(), expected_div)
                        self.assertEqual(actual_first_tensor, actual_tensor)
                        self.assertEqual(actual_second_tensor, actual_tensor)

            _scalar_helper(operator.truediv, operator.truediv)
            _scalar_helper(operator.truediv, torch.true_divide)
            _scalar_helper(lambda a, b: math.trunc(a / b), operator.floordiv)
            _scalar_helper(lambda a, b: math.trunc(a / b), torch.floor_divide)

    # NOTE: torch.floor_divide currently truncates instead of flooring.
    # See https://github.com/pytorch/pytorch/issues/43874.
    @onlyOnCPUAndCUDA
    def test_div_and_floordiv_script_vs_python(self, device):
        # Creates jitted functions of two tensors
        def _wrapped_div(a, b):
            return a / b

        def _wrapped_floordiv(a, b):
            return a // b

        scripted_div = torch.jit.script(_wrapped_div)
        scripted_floordiv = torch.jit.script(_wrapped_floordiv)
        for a, b in product(range(-10, 10), range(-10, 10)):
            for op in (lambda x: x * .5, lambda x: math.floor(x)):
                a = op(a)
                b = op(b)

                # Skips zero divisors
                if b == 0:
                    continue

                expected_div = a / b
                expected_truncdiv = math.trunc(a / b)
                a_t = torch.tensor(a, device=device)
                b_t = torch.tensor(b, device=device)

                self.assertEqual(scripted_div(a_t, b_t), expected_div)
                self.assertEqual(scripted_floordiv(a_t, b_t), expected_truncdiv)

        # Creates jitted functions of one tensor
        def _wrapped_div_scalar(a):
            return a / 5

        # NOTE: the JIT implements division as torch.reciprocal(a) * 5
        def _wrapped_rdiv_scalar(a):
            return 5 / a

        def _wrapped_floordiv_scalar(a):
            return a // 5

        # NOTE: this fails if the input is not an integer tensor
        # See https://github.com/pytorch/pytorch/issues/45199
        def _wrapped_rfloordiv_scalar(a):
            return 5 // a

        scripted_div_scalar = torch.jit.script(_wrapped_div_scalar)
        scripted_rdiv_scalar = torch.jit.script(_wrapped_rdiv_scalar)
        scripted_floordiv_scalar = torch.jit.script(_wrapped_floordiv_scalar)
        scripted_rfloordiv_scalar = torch.jit.script(_wrapped_rfloordiv_scalar)

        for a in range(-10, 10):
            for op in (lambda x: x * .5, lambda x: math.floor(x)):
                a = op(a)

                a_t = torch.tensor(a, device=device)

                self.assertEqual(a / 5, scripted_div_scalar(a_t))
                self.assertEqual(math.trunc(a / 5), scripted_floordiv_scalar(a_t))

                # Skips zero divisors
                if a == 0:
                    continue

                self.assertEqual(5 / a, scripted_rdiv_scalar(a_t))

                # Handles Issue 45199 (see comment above)
                if a_t.is_floating_point():
                    with self.assertRaises(RuntimeError):
                        scripted_rfloordiv_scalar(a_t)
                else:
                    self.assertEqual(5 // a, scripted_rfloordiv_scalar(a_t))

    # NOTE: torch.floor_divide currently truncates instead of flooring
    #   the quotient. See https://github.com/pytorch/pytorch/issues/43874.
    @onlyOnCPUAndCUDA
    def test_idiv_and_ifloordiv_vs_python(self, device):
        def _wrapped_idiv_tensor(a, b):
            a /= b
            return a

        def _wrapped_idiv_scalar(a):
            a /= 5
            return a

        def _wrapped_true_divide__tensor(a, b):
            a.true_divide_(b)
            return a

        def _wrapped_true_divide__scalar(a):
            a.true_divide_(5)
            return a

        def _wrapped_floor_divide__tensor(a, b):
            a.floor_divide_(b)
            return a

        def _wrapped_floor_divide__scalar(a):
            a.floor_divide_(5)
            return a

        # The following functions are unsupported by the JIT
        def _wrapped_ifloordiv_tensor(a, b):
            a //= b
            return a

        def _wrapped_ifloordiv_scalar(a):
            a //= 5
            return a

        with self.assertRaises(torch.jit.frontend.NotSupportedError):
            scripted_ifloordiv_tensor = torch.jit.script(_wrapped_ifloordiv_tensor)

        with self.assertRaises(torch.jit.frontend.NotSupportedError):
            scripted_ifloordiv_scalar = torch.jit.script(_wrapped_ifloordiv_scalar)

        scripted_idiv_tensor = torch.jit.script(_wrapped_idiv_tensor)
        scripted_idiv_scalar = torch.jit.script(_wrapped_idiv_scalar)
        scripted_true_divide__tensor = torch.jit.script(_wrapped_true_divide__tensor)
        scripted_true_divide__scalar = torch.jit.script(_wrapped_true_divide__scalar)
        scripted_floor_divide__tensor = torch.jit.script(_wrapped_floor_divide__tensor)
        scripted_floor_divide__scalar = torch.jit.script(_wrapped_floor_divide__scalar)

        for a, b in product(range(-10, 10), range(-10, 10)):
            for op in (lambda x: x * .5, lambda x: math.floor(x)):
                a = op(a)
                b = op(b)

                # Skips zero divisors
                if b == 0:
                    continue

                expected_idiv = a / b
                expected_ifloordiv = a // b
                expected_itruncdiv = math.trunc(a / b)

                a_t = torch.tensor(a, device=device)
                b_t = torch.tensor(b, device=device)

                if a_t.is_floating_point():
                    tmp0 = a_t.clone()
                    tmp0 /= b

                    tmp1 = a_t.clone()
                    tmp1 /= b_t

                    self.assertEqual(tmp0.item(), expected_idiv)
                    self.assertEqual(tmp1.item(), expected_idiv)
                    self.assertEqual(scripted_true_divide__tensor(a_t.clone(), b_t).item(), expected_idiv)
                    self.assertEqual(scripted_true_divide__scalar(a_t.clone()).item(), a / 5)
                else:
                    tmp = a_t.clone()
                    with self.assertRaises(RuntimeError):
                        tmp /= b
                    with self.assertRaises(RuntimeError):
                        tmp /= b_t
                    with self.assertRaises(RuntimeError):
                        scripted_true_divide__tensor(tmp, b_t)
                    with self.assertRaises(RuntimeError):
                        scripted_true_divide__scalar(tmp)


                if not a_t.is_floating_point() and b_t.is_floating_point():
                    # Inplace modification fails because a float tensor is required
                    #   if the divisor is a float tensor
                    with self.assertRaises(RuntimeError):
                        a_t.clone().floor_divide_(b_t)
                    with self.assertRaises(RuntimeError):
                        scripted_floor_divide_tensor(a_t.clone(), b_t)
                    tmp = a_t.clone()
                    with self.assertRaises(RuntimeError):
                        tmp //= b_t
                else:
                    # Inplace modification is OK when both or neither tensor is
                    #   a float tensor
                    self.assertEqual(a_t.clone().floor_divide_(b_t).item(), expected_itruncdiv)
                    self.assertEqual(scripted_floor_divide__tensor(a_t.clone(), b_t).item(), expected_itruncdiv)
                    tmp = a_t.clone()
                    tmp //= b_t
                    self.assertEqual(tmp.item(), expected_itruncdiv)

                self.assertEqual(scripted_floor_divide__scalar(a_t), math.trunc(a / 5))

    # Tests binary op equivalence with Python builtin ops
    # Also tests that reverse operations are equivalent to forward ops
    # NOTE: division ops are tested separately above
    def test_binary_ops_with_scalars(self, device):
        for ops in ((operator.add, torch.add),
                    (operator.sub, torch.sub),
                    (operator.mul, torch.mul),
                    (operator.truediv, torch.div)):
            python_op, torch_op = ops

            for a, b in product(range(-10, 10), range(-10, 10)):
                for op in (lambda x: x * .5, lambda x: math.floor(x)):
                    a = op(a)
                    b = op(b)

                    # Skips zero divisors
                    if b == 0 or a == 0:
                        continue

                    a_tensor = torch.tensor(a, device=device)
                    b_tensor = torch.tensor(b, device=device)
                    a_tensor_cpu = a_tensor.cpu()
                    b_tensor_cpu = b_tensor.cpu()
                    vals = (a, b, a_tensor, b_tensor, a_tensor_cpu, b_tensor_cpu)

                    for args in product(vals, vals):
                        first, second = args

                        first_scalar = first if not isinstance(first, torch.Tensor) else first.item()
                        second_scalar = second if not isinstance(second, torch.Tensor) else second.item()
                        expected = python_op(first_scalar, second_scalar)

                        self.assertEqual(expected, python_op(first, second))
                        self.assertEqual(expected, torch_op(first, second))

    @dtypes(*product(torch.testing.get_all_dtypes(include_complex=False), torch.testing.get_all_dtypes(include_complex=False)))
    def test_maximum_minimum_type_promotion(self, device, dtypes):
        a = torch.tensor((0, 1), device=device, dtype=dtypes[0])
        b = torch.tensor((1, 0), device=device, dtype=dtypes[1])
        for op in (torch.maximum, torch.max, torch.minimum, torch.min):
            result = op(a, b)
            self.assertEqual(result.dtype, torch.result_type(a, b))

    @dtypes(*(torch.testing.get_all_int_dtypes() + [torch.bool]))
    def test_maximum_minimum_int_and_bool(self, device, dtype):
        ops = ((torch.maximum, torch.max, np.maximum), (torch.minimum, torch.min, np.minimum))
        rng = np.random.default_rng()
        a_np = np.array(rng.integers(-100, 100, size=10), dtype=torch_to_numpy_dtype_dict[dtype])
        b_np = np.array(rng.integers(-100, 100, size=10), dtype=torch_to_numpy_dtype_dict[dtype])

        for torch_op, alias, numpy_op in ops:
            a_tensor = torch.from_numpy(a_np).to(device=device, dtype=dtype)
            b_tensor = torch.from_numpy(b_np).to(device=device, dtype=dtype)
            tensor_result = torch_op(a_tensor, b_tensor)
            alias_result = alias(a_tensor, b_tensor)

            out = torch.empty_like(a_tensor)
            torch_op(a_tensor, b_tensor, out=out)

            numpy_result = numpy_op(a_np, b_np)

            self.assertEqual(alias_result, tensor_result)
            self.assertEqual(tensor_result, numpy_result)
            self.assertEqual(out, numpy_result)

    @precisionOverride({torch.bfloat16: 1e-2})
    @dtypes(*(torch.testing.get_all_fp_dtypes()))
    def test_maximum_minimum_float(self, device, dtype):
        ops = ((torch.maximum, torch.max, np.maximum), (torch.minimum, torch.min, np.minimum))

        if dtype == torch.bfloat16:
            a_np = np.random.randn(10).astype(np.float64)
            b_np = np.random.randn(10).astype(np.float64)
        else:
            a_np = np.random.randn(10).astype(torch_to_numpy_dtype_dict[dtype])
            b_np = np.random.randn(10).astype(torch_to_numpy_dtype_dict[dtype])

        for torch_op, alias, numpy_op in ops:
            numpy_result = numpy_op(a_np, b_np)

            a_tensor = torch.from_numpy(a_np).to(device=device, dtype=dtype)
            b_tensor = torch.from_numpy(b_np).to(device=device, dtype=dtype)
            tensor_result = torch_op(a_tensor, b_tensor)
            alias_result = alias(a_tensor, b_tensor)
            out = torch.empty_like(a_tensor)
            torch_op(a_tensor, b_tensor, out=out)

            self.assertEqual(alias_result, tensor_result)
            self.assertEqual(tensor_result, numpy_result)
            self.assertEqual(out, numpy_result)

    @dtypes(*(torch.testing.get_all_fp_dtypes()))
    def test_maximum_minimum_float_nan_and_inf(self, device, dtype):
        # np.maximum and np.minimum functions compare input arrays element-wisely.
        # if one of the elements being compared is a NaN, then that element is returned.
        ops = ((torch.maximum, torch.max, np.maximum), (torch.minimum, torch.min, np.minimum))
        a_vals = (float('inf'), -float('inf'), float('nan'), float('nan'))
        b_vals = (-float('inf'), float('inf'), float('inf'), float('nan'))
        if dtype == torch.bfloat16:
            a_np = np.array(a_vals, dtype=np.float64)
            b_np = np.array(b_vals, dtype=np.float64)
        else:
            a_np = np.array(a_vals, dtype=torch_to_numpy_dtype_dict[dtype])
            b_np = np.array(b_vals, dtype=torch_to_numpy_dtype_dict[dtype])

        for torch_op, alias, numpy_op in ops:
            numpy_result = numpy_op(a_np, b_np)

            a_tensor = torch.from_numpy(a_np).to(device=device, dtype=dtype)
            b_tensor = torch.from_numpy(b_np).to(device=device, dtype=dtype)
            tensor_result = torch_op(a_tensor, b_tensor)
            alias_result = alias(a_tensor, b_tensor)

            out = torch.empty_like(a_tensor)
            torch_op(a_tensor, b_tensor, out=out)

            self.assertEqual(alias_result, tensor_result)
            if dtype == torch.bfloat16:
                self.assertEqual(tensor_result, numpy_result, exact_dtype=False)
                self.assertEqual(out, numpy_result, exact_dtype=False)
            else:
                self.assertEqual(tensor_result, numpy_result)
                self.assertEqual(out, numpy_result)

    @dtypes(*product(torch.testing.get_all_complex_dtypes(), torch.testing.get_all_dtypes()))
    def test_maximum_minimum_complex(self, device, dtypes):
        for torch_op in (torch.maximum, torch.minimum, torch.max, torch.min):
            with self.assertRaisesRegex(RuntimeError, 'does not support complex inputs'):
                torch_op(torch.ones(1, device=device, dtype=dtypes[0]),
                         torch.ones(1, device=device, dtype=dtypes[1]))

            with self.assertRaisesRegex(RuntimeError, 'does not support complex inputs'):
                torch_op(torch.ones(1, device=device, dtype=dtypes[1]),
                         torch.ones(1, device=device, dtype=dtypes[0]))

    @onlyCUDA
    def test_maximum_minimum_cross_device(self, device):
        a = torch.tensor((1, 2, -1))
        b = torch.tensor((3, 0, 4), device=device)
        ops = (torch.maximum, torch.minimum)

        for torch_op in ops:
            with self.assertRaisesRegex(RuntimeError, 
                                        "Expected all tensors to be on the same device"):
                torch_op(a, b)

            with self.assertRaisesRegex(RuntimeError, 
                                        "Expected all tensors to be on the same device"):
                torch_op(b, a) 

        # test cuda tensor and cpu scalar
        ops = ((torch.maximum, np.maximum), (torch.minimum, np.minimum))
        a_np = np.array(1)
        b_np = np.array([3, 0, 4])

        for torch_op, numpy_op in ops:
            a_tensor = torch.from_numpy(a_np)
            b_tensor = torch.from_numpy(b_np).to(device=device)
            tensor_result_1 = torch_op(a_tensor, b_tensor)
            numpy_result_1 = numpy_op(a_np, b_np)
            tensor_result_2 = torch_op(b_tensor, a_tensor)
            numpy_result_2 = numpy_op(b_np, a_np)

            self.assertEqual(tensor_result_1, numpy_result_1)
            self.assertEqual(tensor_result_2, numpy_result_2)

    # TODO: tests like this should be generic
    @dtypesIfCUDA(torch.half, torch.float, torch.double)
    @dtypes(torch.float, torch.double)
    def test_mul_intertype_scalar(self, device, dtype):
        x = torch.tensor(1.5, dtype=dtype, device=device)
        y = torch.tensor(3, dtype=torch.int32, device=device)

        self.assertEqual(x * y, 4.5)
        self.assertEqual(y * x, 4.5)

        with self.assertRaisesRegex(RuntimeError, "can't be cast to the desired output type"):
            y *= x
        x *= y
        self.assertEqual(x, 4.5)

    @onlyCPU
    @dtypes(*torch.testing.get_all_dtypes())
    def test_sub(self, device, dtype):
        m1 = torch.tensor([2.34, 4.44], dtype=dtype, device=device)
        m2 = torch.tensor([1.23, 2.33], dtype=dtype, device=device)

        if dtype == torch.bool:
            self.assertRaises(RuntimeError, lambda: m1 - m2)
        elif (dtype == torch.bfloat16 or dtype == torch.half):
            # bfloat16 has a lower precision so we have to have a separate check for it
            self.assertEqual(m1 - m2, torch.tensor([1.11, 2.11], dtype=dtype), atol=0.01, rtol=0)
        else:
            self.assertEqual(m1 - m2, torch.tensor([1.11, 2.11], dtype=dtype))

    # TODO: what is this test testing?
    @onlyCPU
    @dtypes(torch.float)
    def test_csub(self, device, dtype):
        # with a tensor
        a = torch.randn(100, 90, dtype=dtype, device=device)
        b = a.clone().normal_()

        res_add = torch.add(a, b, alpha=-1)
        res_csub = a.clone()
        res_csub.sub_(b)
        self.assertEqual(res_add, res_csub)

        # with a scalar
        a = torch.randn(100, 100, dtype=dtype, device=device)

        scalar = 123.5
        res_add = torch.add(a, -scalar)
        res_csub = a.clone()
        res_csub.sub_(scalar)
        self.assertEqual(res_add, res_csub)

    # TODO: reconcile with minimum/maximum tests
    @dtypesIfCUDA(torch.half, torch.float, torch.double)
    @dtypes(torch.float, torch.double)
    def test_min_max_binary_op_nan(self, device, dtype):
        a = torch.rand(1000, dtype=dtype, device=device)
        b = torch.rand(1000, dtype=dtype, device=device)

        # 0:250: a -- nan, b -- not nan
        a[:250] = float('nan')
        # 250:500: a -- not nan, b -- nan
        b[250:500] = float('nan')
        # 500:750: a and b both nan
        a[500:750] = float('nan')
        b[500:750] = float('nan')
        # 750:1000: neither nan

        ma = torch.max(a, b)
        mi = torch.min(a, b)

        for i in range(750):
            self.assertTrue(torch.isnan(ma[i]), "max(a, b): {}, a: {}, b: {}".format(ma[i], a[i], b[i]))
            self.assertTrue(torch.isnan(mi[i]), "min(a, b): {}, a: {}, b: {}".format(mi[i], a[i], b[i]))

        for i in range(750, 1000):
            self.assertFalse(torch.isnan(ma[i]), "max(a, b): {}, a: {}, b: {}".format(ma[i], a[i], b[i]))
            self.assertFalse(torch.isnan(mi[i]), "min(a, b): {}, a: {}, b: {}".format(mi[i], a[i], b[i]))

    @dtypes(*product(torch.testing.get_all_dtypes(include_complex=False),
                     torch.testing.get_all_dtypes(include_complex=False)))
    def test_copysign(self, device, dtypes):
        def _test_copysign_numpy(a, b):
            torch_result = torch.copysign(a, b)

            if a.dtype == torch.bfloat16:
                np_a = a.to(torch.float).cpu().numpy()
            else:
                np_a = a.cpu().numpy()

            if b.dtype == torch.bfloat16:
                np_b = b.to(torch.float).cpu().numpy()
            else:
                np_b = b.cpu().numpy()
            expected = torch.from_numpy(np.copysign(np_a, np_b))
            # To handle inconsistencies of type promotion between PyTorch and Numpy
            # Applied for both arguments having integral precision and bfloat16
            types = [torch.bool, torch.bfloat16] + torch.testing.get_all_int_dtypes()
            if a.dtype in types or b.dtype in types:
                promoted_type = torch.promote_types(torch_result.dtype, expected.dtype)
                torch_result = torch_result.to(promoted_type)
                expected = expected.to(promoted_type)

            # Verify Value
            self.assertEqual(torch_result, expected)
            # Verify Sign
            # Use double copysign to verify the correctnes of 0.0 and -0.0, since
            # it always True for self.assertEqual(0.0 == -0.0). So, we use 1 as the
            # magnitude to verify the sign between torch and numpy results, elementwise.
            # Special case: NaN conversions between FP32 and FP16 is not bitwise
            # equivalent to pass this assertion.
            if a.dtype != torch.float16 and b.dtype != torch.float16:
                self.assertEqual(torch.copysign(torch.tensor(1.0), torch_result),
                                 torch.copysign(torch.tensor(1.0), expected))

        # Compare Result with NumPy
        # Type promotion
        a = make_tensor((10, 10), device=device, dtype=dtypes[0], low=-9, high=9)
        b = make_tensor((10, 10), device=device, dtype=dtypes[1], low=-9, high=9)
        _test_copysign_numpy(a, b)

        # Broadcast
        a = make_tensor((10, 1, 10), device=device, dtype=dtypes[0], low=-9, high=9)
        b = make_tensor((10, 10), device=device, dtype=dtypes[1], low=-9, high=9)
        _test_copysign_numpy(a, b)

        a = make_tensor((10, 10), device=device, dtype=dtypes[0], low=-9, high=9)
        b = make_tensor((10, 1, 10), device=device, dtype=dtypes[1], low=-9, high=9)
        _test_copysign_numpy(a, b)

        # 0.0/-0.0/inf/-inf/nan
        cases = [0.0, -0.0, float('inf'), float('-inf'), float('nan')]
        # torch.bfloat16 can not hold '-nan'
        # torch.half can not hold '-nan' on CUDA
        types = [torch.float32, torch.float64]
        if device == 'cpu':
            types.append(torch.float16)
        if dtypes[0] in types:
            b = make_tensor((10, 10), device=device, dtype=dtypes[1], low=-9, high=9)
            for case in cases:
                _test_copysign_numpy(torch.tensor([case], device=device, dtype=dtypes[0]), b)

        if dtypes[1] in torch.testing.get_all_fp_dtypes():
            a = make_tensor((10, 10), device=device, dtype=dtypes[0], low=-9, high=9)
            for case in cases:
                _test_copysign_numpy(a, torch.tensor([case], device=device, dtype=dtypes[1]))

    @dtypes(torch.bfloat16, torch.float)
    def test_div(self, device, dtype):
        for op, method, inplace in ((torch.div, torch.Tensor.div, torch.Tensor.div_),
                                    (torch.true_divide, torch.Tensor.true_divide,
                                     torch.Tensor.true_divide_)):
            m1 = torch.randn(10, 10, dtype=torch.float, device=device).to(dtype=dtype)
            res1 = m1.clone()
            inplace(res1[:, 3], 2)
            res2 = m1.clone()
            for i in range(m1.size(0)):
                res2[i, 3] = res2[i, 3] / 2
            self.assertEqual(res1, res2)

            if dtype == torch.bfloat16:
                a1 = torch.tensor([4.2, 6.2], dtype=dtype, device=device)
                a2 = torch.tensor([2., 2.], dtype=dtype, device=device)
                self.assertEqual(op(a1, a2),
                                 torch.tensor([2.1, 3.1], dtype=dtype, device=device),
                                 atol=0.01, rtol=0)
                self.assertEqual(method(a1, a2), op(a1, a2))

    @dtypes(torch.bfloat16, torch.float)
    def test_true_divide_out(self, device, dtype):
        a1 = torch.tensor([4.2, 6.2], dtype=dtype, device=device)
        a2 = torch.tensor([2., 2.], dtype=dtype, device=device)
        res = torch.empty_like(a1)
        self.assertEqual(torch.true_divide(a1, a2, out=res),
                         torch.tensor([2.1, 3.1], dtype=dtype, device=device),
                         atol=0.01, rtol=0)

    @onlyCUDA
    @dtypes(torch.half)
    def test_divmul_scalar(self, device, dtype):
        x = torch.tensor(100., device=device, dtype=dtype)
        x_ref = x.float()
        scale = 1e5
        res = x.div(scale)
        expected = x_ref.div(scale)
        self.assertEqual(res, expected.to(dtype), atol=0., rtol=0.)
        x = torch.tensor(1e-5, device=device, dtype=dtype)
        x_ref = x.float()
        res = x.mul(scale)
        expected = x_ref.mul(scale)
        self.assertEqual(res, expected.to(dtype), atol=0., rtol=0.)
        res = scale * x
        self.assertEqual(res, expected.to(dtype), atol=0., rtol=0.)

    @dtypesIfCUDA(*set(torch.testing.get_all_math_dtypes('cuda')) - {torch.complex64, torch.complex128})
    @dtypes(*set(torch.testing.get_all_math_dtypes('cpu')) - {torch.complex64, torch.complex128})
    def test_floor_divide_tensor(self, device, dtype):
        x = torch.randn(10, device=device).mul(30).to(dtype)
        y = torch.arange(1, 11, dtype=dtype, device=device)

        z = x // y
        z_alt = torch.trunc(x.double() / y.double()).to(dtype)

        self.assertEqual(z.dtype, x.dtype)
        self.assertEqual(z, z_alt)

    @dtypesIfCUDA(*set(torch.testing.get_all_math_dtypes('cuda')) - {torch.complex64, torch.complex128})
    @dtypes(*set(torch.testing.get_all_math_dtypes('cpu')) - {torch.complex64, torch.complex128})
    def test_floor_divide_scalar(self, device, dtype):
        x = torch.randn(100, device=device).mul(10).to(dtype)

        z = x // 3
        z_alt = torch.tensor([math.trunc(v.item() / 3.) for v in x], dtype=x.dtype, device=device)

        self.assertEqual(z.dtype, x.dtype)
        self.assertEqual(z, z_alt)

    # Note: this tests fails on XLA
    @onlyOnCPUAndCUDA
    @dtypes(torch.float, torch.long)
    def test_floor_divide_out(self, device, dtype):
        x = torch.randn(10, device=device).mul(10).to(dtype)
        y = torch.arange(1, 11, dtype=dtype, device=device)
        o = torch.empty(10, dtype=dtype, device=device)

        torch.floor_divide(x, y, out=o)
        self.assertEqual(o, x // y)

        # Tests scalar with out
        torch.floor_divide(x, 2, out=o)
        self.assertEqual(o, x // 2)

        if dtype == torch.int:
            o = torch.empty(10, dtype=torch.float, device=device)
            torch.floor_divide(x, y, out=o)
            self.assertEqual(o, torch.floor_divide(x.float(), y.float()))

    @onlyCPU
    @dtypes(*torch.testing.get_all_math_dtypes('cpu'))
    def test_rdiv(self, device, dtype):
        if dtype is torch.float16:
            return
        elif dtype.is_complex:
            x = torch.rand(100, dtype=dtype, device=device).add(1).mul(4)
        else:
            x = torch.rand(100, device=device).add(1).mul(4).to(dtype)
        y = 30 / x
        z = torch.tensor([30 / v.item() for v in x], device=device)
        self.assertEqual(y, z, exact_dtype=False)

    @dtypes(*torch.testing.get_all_fp_dtypes(include_bfloat16=False))
    def test_fmod_remainder_by_zero_float(self, device, dtype):
        fn_list = (torch.fmod, torch.remainder)
        for fn in fn_list:
            # check floating-point tensor fmod/remainder to zero is nan on both CPU and GPU
            x = make_tensor((10, 10), device=device, dtype=dtype, low=-9, high=9)
            zero = torch.zeros_like(x)
            self.assertTrue(torch.all(fn(x, 0.0).isnan()))
            self.assertTrue(torch.all(fn(x, zero).isnan()))

    @onlyOnCPUAndCUDA  # Check Issue https://github.com/pytorch/pytorch/issues/48130
    @skipCUDAIfRocm  # Error happens on both ROCM and XLA
    @dtypes(*torch.testing.get_all_int_dtypes())
    def test_fmod_remainder_by_zero_integral(self, device, dtype):
        fn_list = (torch.fmod, torch.remainder)
        for fn in fn_list:
            # check integral tensor fmod/remainder to zero
            x = make_tensor((10, 10), device=device, dtype=dtype, low=-9, high=9)
            zero = torch.zeros_like(x)
            # RuntimeError on CPU
            if self.device_type == 'cpu':
                with self.assertRaisesRegex(RuntimeError, "ZeroDivisionError"):
                    fn(x, zero)
            # Different value for different dtype on CUDA:
            # Due to it's an undefined behavior, CUDA returns a pattern of all 1s
            # for integral dividend (other than int64) divided by zero. For int64,
            # CUDA returns all 1s for negative dividend, half 1s for positive dividend.
            # uint8: 0xff -> 255
            # int32: 0xffffffff -> -1
            else:
                if dtype == torch.int64:
                    self.assertEqual(fn(x, zero) == 4294967295, x >= 0)
                    self.assertEqual(fn(x, zero) == -1, x < 0)
                else:
                    value = 255 if dtype == torch.uint8 else -1
                    self.assertTrue(torch.all(fn(x, zero) == value))

    @dtypes(*torch.testing.get_all_dtypes(include_bfloat16=False, include_bool=True, include_complex=False))
    def test_fmod_remainder(self, device, dtype):
        # Use numpy as reference
        def _helper(x, mod):
<<<<<<< HEAD
            fns_list = ((torch.fmod, torch.Tensor.fmod_, np.fmod),
                        (torch.remainder, torch.Tensor.remainder_, np.remainder))
            for fn, inplace_fn, ref_fn in fns_list:
                np_x = x.cpu().numpy()
                np_mod = mod.cpu().numpy() if torch.is_tensor(mod) else mod
                ref_fn = np_binary_ufunc_integer_promotion_wrapper(ref_fn)
                exp = ref_fn(np_x, np_mod)
                exp = torch.from_numpy(exp)
                res = fn(x, mod)

                self.assertEqual(res, exp)
                # out
                out = torch.empty(0, device=device, dtype=res.dtype)
                fn(x, mod, out=out)
                self.assertEqual(out, exp)
                self.assertEqual(out.size(), torch.Size([10, 10]))
                # in-place (Type cast runtime error)
                try:
                    inplace_fn(x, mod)
                    self.assertEqual(x, exp, exact_dtype=False)
                except RuntimeError as e:
                    self.assertRegex(str(e), "result type (Half|Float|Double|Long) "
                                             "can't be cast to the desired output "
                                             "type (Bool|Byte|Char|Short|Int|Long)")
=======
            np_x = x.cpu().numpy()
            np_mod = mod.cpu().numpy() if torch.is_tensor(mod) else mod
            ref_fn = np_binary_ufunc_type_promotion_wrapper(np.fmod)
            exp = ref_fn(np_x, np_mod)
            exp = torch.from_numpy(exp)
            res = torch.fmod(x, mod)

            self.assertEqual(res, exp)
            # out
            out = torch.empty(0, device=device, dtype=res.dtype)
            torch.fmod(x, mod, out=out)
            self.assertEqual(out, exp)
            self.assertEqual(out.size(), torch.Size([10, 10]))
            # in-place (Type cast runtime error)
            try:
                x.fmod_(mod)
                self.assertEqual(x, exp, exact_dtype=False)
            except RuntimeError as e:
                self.assertRegex(str(e), "result type (Half|Float|Double|Long) "
                                         "can't be cast to the desired output "
                                         "type (Bool|Byte|Char|Short|Int|Long)")
>>>>>>> 669526cb

        x = make_tensor((10, 10), device=device, dtype=dtype, low=-9, high=9)
        # mod with same dtype as x
        mod = make_tensor((10, 10), device=device, dtype=dtype, low=-9, high=9)
        # Exclude 0
        mod[mod == 0] = 1

        # Mods: Integer, Float, Tensor, Non-contiguous Tensor
        mods = [3, 2.3, mod, mod.t()]
        # mod with floating-point dtype
        if dtype in torch.testing.get_all_int_dtypes():
            mod_float = make_tensor((10, 10), device=device, dtype=torch.float, low=-9, high=9)
            mod[mod == 0] = 1
            mods.append(mod_float)

        for dividend, mod in product([x, x.t()], mods):
            _helper(dividend, mod)

    @dtypes(torch.float, torch.double)
    def test_remainder_fmod_large_dividend(self, device, dtype):
        alarge = 1e9
        pi = 3.14159265358979
        for avalue in [alarge, -alarge]:
            for bvalue in [pi, -pi]:
                a = torch.tensor([avalue], dtype=dtype, device=device)
                b = torch.tensor([bvalue], dtype=dtype, device=device)
                c = torch.remainder(a, b)
                d = torch.fmod(a, b)
                self.assertTrue((b[0] > 0) == (c[0] > 0))  # remainder has same sign as divisor
                self.assertTrue((a[0] > 0) == (d[0] > 0))  # fmod has same sign as dividend
                self.assertTrue(abs(c[0]) < abs(b[0]))     # remainder is within range of divisor
                self.assertTrue(abs(d[0]) < abs(b[0]))     # fmod is within range of divisor
                if ((a[0] > 0) == (b[0] > 0)):
                    self.assertTrue(c[0] == d[0])   # remainder is same as fmod
                else:
                    self.assertTrue(abs(c[0] - d[0]) == abs(b[0]))  # differ by one divisor

    @dtypesIfCPU(torch.bfloat16, torch.float32, torch.float64)
    @dtypes(torch.float32, torch.float64)
    def test_hypot(self, device, dtype):
        inputs = [
            (torch.randn(10, device=device).to(dtype), torch.randn(10, device=device).to(dtype)),
            (torch.randn((3, 3, 3), device=device).to(dtype), torch.randn((3, 3, 3), device=device).to(dtype)),
            (torch.randn((10, 1), device=device).to(dtype), torch.randn((10, 1), device=device).to(dtype).transpose(0, 1)),
            (torch.randint(100, (10, ), device=device, dtype=torch.long), torch.randn(10, device=device).to(dtype))
        ]
        for input in inputs:
            actual = torch.hypot(input[0], input[1])
            if dtype == torch.bfloat16:
                expected = torch.sqrt(input[0] * input[0] + input[1] * input[1])
            else:
                expected = np.hypot(input[0].cpu().numpy(), input[1].cpu().numpy())
            self.assertEqual(actual, expected)

    @onlyOnCPUAndCUDA
    @dtypes(torch.uint8, torch.int8, torch.int16, torch.int32, torch.int64)
    def test_gcd(self, device, dtype):
        # Tests gcd(0, 0), gcd(0, a) cases
        t1 = torch.tensor([0, 10, 0], dtype=dtype, device=device)
        t2 = torch.tensor([0, 0, 10], dtype=dtype, device=device)
        actual = torch.gcd(t1, t2)
        expected = np.gcd([0, 10, 0], [0, 0, 10])
        self.assertEqual(actual, expected)

        if dtype == torch.uint8:
            # Test unsigned integers with potential sign issues (i.e., uint8 with value >= 128)
            a = torch.tensor([190, 210], device=device, dtype=dtype)
            b = torch.tensor([190, 220], device=device, dtype=dtype)
            actual = torch.gcd(a, b)
            expected = torch.tensor([190, 10], device=device, dtype=dtype)
        else:
            # Compares with NumPy
            a = torch.randint(-20, 20, (1024,), device=device, dtype=dtype)
            b = torch.randint(-20, 20, (1024,), device=device, dtype=dtype)
            actual = torch.gcd(a, b)
            expected = np.gcd(a.cpu().numpy(), b.cpu().numpy())
            self.assertEqual(actual, expected)

    @onlyOnCPUAndCUDA
    @dtypes(torch.int16, torch.int32, torch.int64)
    def test_lcm(self, device, dtype):
        # Tests lcm(0, 0), lcm(0, a) cases
        t1 = torch.tensor([0, 10, 0], dtype=dtype, device=device)
        t2 = torch.tensor([0, 0, 10], dtype=dtype, device=device)
        actual = torch.lcm(t1, t2)
        expected = np.lcm([0, 10, 0], [0, 0, 10])
        self.assertEqual(actual, expected)

        # Compares with NumPy
        a = torch.randint(-20, 20, (1024,), device=device, dtype=dtype)
        b = torch.randint(-20, 20, (1024,), device=device, dtype=dtype)
        actual = torch.lcm(a, b)
        expected = np.lcm(a.cpu().numpy(), b.cpu().numpy())
        self.assertEqual(actual, expected)

    @onlyOnCPUAndCUDA
    @dtypes(torch.float32, torch.float64)
    def test_nextafter(self, device, dtype):
        # Test special cases
        t1 = torch.tensor([0, 0, 10], device=device, dtype=dtype)
        t2 = torch.tensor([inf, -inf, 10], device=device, dtype=dtype)
        actual = torch.nextafter(t1, t2)
        expected = np.nextafter(t1.cpu().numpy(), t2.cpu().numpy())
        self.assertEqual(actual, expected, atol=0, rtol=0)

        actual = torch.nextafter(t2, t1)
        expected = np.nextafter(t2.cpu().numpy(), t1.cpu().numpy())
        self.assertEqual(actual, expected, atol=0, rtol=0)

        t1 = torch.tensor([0, nan], device=device, dtype=dtype)
        t2 = torch.tensor([nan, 0], device=device, dtype=dtype)
        self.assertTrue(torch.nextafter(t1, t2).isnan().all())

        a = torch.randn(100, device=device, dtype=dtype)
        b = torch.randn(100, device=device, dtype=dtype)
        actual = torch.nextafter(a, b)
        expected = np.nextafter(a.cpu().numpy(), b.cpu().numpy())
        self.assertEqual(actual, expected, atol=0, rtol=0)

    def _test_cop(self, torchfn, mathfn, dtype, device):
        def reference_implementation(res2):
            for i, j in iter_indices(sm1):
                idx1d = i * sm1.size(0) + j
                res2[i, j] = mathfn(sm1[i, j], sm2[idx1d])
            return res2

        # contiguous
        m1 = torch.randn(10, 10, 10, dtype=dtype, device=device)
        m2 = torch.randn(10, 10 * 10, dtype=dtype, device=device)
        sm1 = m1[4]
        sm2 = m2[4]

        res1 = torchfn(sm1, sm2.view(10, 10))
        res2 = reference_implementation(res1.clone())
        self.assertEqual(res1, res2)

        # non-contiguous
        m1 = torch.randn(10, 10, 10, dtype=dtype, device=device)
        m2 = torch.randn(10 * 10, 10 * 10, dtype=dtype, device=device)
        sm1 = m1[:, 4]
        sm2 = m2[:, 4]
        # view as sm1.size()
        sm2.set_(sm2.storage(), sm2.storage_offset(), sm1.size(), (sm2.stride()[0] * 10, sm2.stride()[0]))
        res1 = torchfn(sm1, sm2)
        # reference_implementation assumes 1-d sm2
        sm2.set_(sm2.storage(), sm2.storage_offset(), m2[:, 4].size(), m2[:, 4].stride())
        res2 = reference_implementation(res1.clone())
        self.assertEqual(res1, res2)

    @onlyCPU
    @dtypes(torch.float)
    def test_cdiv(self, device, dtype):
        self._test_cop(torch.div, lambda x, y: x / y, dtype, device)

    @onlyCPU
    @dtypes(torch.float)
    def test_cremainder(self, device, dtype):
        self._test_cop(torch.remainder, lambda x, y: x % y, dtype, device)

    @onlyCPU
    @dtypes(torch.float)
    def test_cmul(self, device, dtype):
        self._test_cop(torch.mul, lambda x, y: x * y, dtype, device)

    @onlyCPU
    @dtypes(torch.float)
    def test_cpow(self, device, dtype):
        self._test_cop(torch.pow, lambda x, y: nan if x < 0 else math.pow(x, y), dtype, device)

    @onlyCPU
    @dtypes(torch.uint8, torch.int8, torch.int16, torch.int32, torch.int64)
    def test_floor_divide_zero(self, device, dtype):
        a = torch.tensor([0, 1], dtype=dtype, device=device)
        b = torch.tensor([0, 1], dtype=dtype, device=device)
        with self.assertRaisesRegex(RuntimeError, 'ZeroDivisionError'):
            a // b

    @unittest.skipIf(TEST_WITH_ASAN, "Integer overflows are not allowed under ASAN")
    @dtypes(*torch.testing.get_all_dtypes())
    def test_muldiv_scalar(self, device, dtype):
        x = make_tensor((10, 3), device, dtype, low=None, high=None)
        s = make_tensor((1,), 'cpu', dtype, low=None, high=None).item()
        y = torch.full_like(x, s)
        self.assertEqual(x * s, x * y)
        self.assertEqual(s * x, y * x)
        self.assertEqual(x / s, x / y)
        self.assertEqual(s / x, y / x)

    @dtypes(*tuple(itertools.combinations_with_replacement(torch.testing.get_all_dtypes(), 2)))
    def test_comparison_ops_type_promotion_and_broadcasting(self, device, dtypes):
        # issue #42660
        # testing all combinations of broadcasting and type promotion
        # with a range of dtypes and input shapes, and with extremal values
        def compare_with_numpy_bin_op(torch_fn, np_fn, x, y, out=None):
            # working around the fact that numpy doesn't support bfloat16
            # by letting numpy treat them as float32's
            x_np = x if x.dtype != torch.bfloat16 else x.to(torch.float32)
            y_np = y.cpu().numpy() if y.dtype != torch.bfloat16 else y.to(torch.float32).cpu().numpy()
            self.compare_with_numpy(lambda inp: torch_fn(inp, y, out=out) if out else torch_fn(inp, y),
                                    lambda inp: np_fn(inp, y_np, out=out) if out else np_fn(inp, y_np),
                                    x_np)

        complex_op_denylist = [torch.lt, torch.le, torch.gt, torch.ge]  # complex not supported
        input_sizes = [
            (1,),
            (10,),
            (10, 1),
            (1, 10),
            (4, 10),
            (64, 10),
            (12, 3)]
        op_pairs = [(torch.lt, np.less),
                    (torch.le, np.less_equal),
                    (torch.gt, np.greater),
                    (torch.ge, np.greater_equal),
                    (torch.eq, np.equal),
                    (torch.ne, np.not_equal),
                    (torch.logical_and, np.logical_and),
                    (torch.logical_or, np.logical_or),
                    (torch.logical_xor, np.logical_xor)]

        for size1 in input_sizes:
            size2 = (2,) + size1  # perform broadcasting
            for with_extremal in [False, True]:
                a = _generate_input(size1, dtypes[0], device, with_extremal)
                b = _generate_input(size2, dtypes[1], device, with_extremal)
                for torch_op, numpy_op in op_pairs:
                    if (dtypes[0].is_complex or dtypes[1].is_complex) and torch_op in complex_op_denylist:
                        continue
                    # functional version of op
                    compare_with_numpy_bin_op(torch_op, numpy_op, a, b)

                    # functional comparison ops always return bool tensors
                    self.assertEqual(torch_op(a, b).dtype, torch.bool)

                    # out version of op
                    out = torch.zeros(1, dtype=torch.complex128)  # all casts to complex128 are safe
                    compare_with_numpy_bin_op(torch_op, numpy_op, a, b, out=out)

    @onlyOnCPUAndCUDA
    @dtypes(torch.int8, torch.int16, torch.int32, torch.int64)
    def test_signed_shift(self, device, dtype):
        "Ensure that signed integer bit shifting works as expected."
        a = torch.tensor([-10, 10], device=device, dtype=dtype)  # [11...1110110, 1010]
        expected_l = torch.tensor([-40, 40], device=device, dtype=dtype)  # [11...11011000, 101000]
        self.assertEqual(a << 2, expected_l)
        self.compare_with_numpy(lambda x: x << 2, lambda x: np.left_shift(x, 2), a)
        expected_r = torch.tensor([-5, 5], device=device, dtype=dtype)  # [1111...111011, 101]
        self.assertEqual(a >> 1, expected_r)
        self.compare_with_numpy(lambda x: x >> 1, lambda x: np.right_shift(x, 1), a)

    def test_bitwise_and(self, device):
        for dtype in (torch.uint8, torch.int8, torch.int16, torch.int32, torch.int64):
            a = torch.tensor([1, -2, 3], dtype=dtype, device=device)
            b = torch.tensor([2, 1, 3], dtype=dtype, device=device)
            expected_res = torch.tensor([0, 0, 3], dtype=dtype, device=device)
            b_scalar = 2
            expected_res_scalar = torch.tensor([0, 2, 2], dtype=dtype, device=device)

            # standard version
            self.assertEqual(torch.bitwise_and(a, b), expected_res)
            self.assertEqual(torch.bitwise_and(a, b_scalar), expected_res_scalar)

            # out
            c = torch.empty(0, dtype=dtype, device=device)
            torch.bitwise_and(a, b, out=c)
            self.assertEqual(c, expected_res)
            torch.bitwise_and(a, b_scalar, out=c)
            self.assertEqual(c, expected_res_scalar)

            # in-place
            a1 = a.clone()
            a1.bitwise_and_(b)
            self.assertEqual(a1, expected_res)
            a.bitwise_and_(b_scalar)
            self.assertEqual(a, expected_res_scalar)

        self.assertEqual(torch.tensor([False, True, False], device=device),
                         torch.bitwise_and(torch.tensor([True, True, False], device=device),
                                           torch.tensor([False, True, False], device=device)))

    def test_bitwise_or(self, device):
        for dtype in (torch.uint8, torch.int8, torch.int16, torch.int32, torch.int64):
            a = torch.tensor([1, -2, 3], dtype=dtype, device=device)
            b = torch.tensor([2, 1, 3], dtype=dtype, device=device)
            expected_res = torch.tensor([3, -1, 3], dtype=dtype, device=device)
            b_scalar = 2
            expected_res_scalar = torch.tensor([3, -2, 3], dtype=dtype, device=device)

            # standard version
            self.assertEqual(torch.bitwise_or(a, b), expected_res)
            self.assertEqual(torch.bitwise_or(a, b_scalar), expected_res_scalar)

            # out
            c = torch.empty(0, dtype=dtype, device=device)
            torch.bitwise_or(a, b, out=c)
            self.assertEqual(c, expected_res)
            torch.bitwise_or(a, b_scalar, out=c)
            self.assertEqual(c, expected_res_scalar)

            # in-place
            a1 = a.clone()
            a1.bitwise_or_(b)
            self.assertEqual(a1, expected_res)
            a.bitwise_or_(b_scalar)
            self.assertEqual(a, expected_res_scalar)

        self.assertEqual(torch.tensor([True, True, False], device=device),
                         torch.bitwise_or(torch.tensor([True, True, False], device=device),
                                          torch.tensor([False, True, False], device=device)))

    def test_bitwise_xor(self, device):
        for dtype in (torch.uint8, torch.int8, torch.int16, torch.int32, torch.int64):
            a = torch.tensor([1, -2, 3], dtype=dtype, device=device)
            b = torch.tensor([2, 1, 3], dtype=dtype, device=device)
            expected_res = torch.tensor([3, -1, 0], dtype=dtype, device=device)
            b_scalar = 2
            expected_res_scalar = torch.tensor([3, -4, 1], dtype=dtype, device=device)

            # standard version
            self.assertEqual(torch.bitwise_xor(a, b), expected_res)
            self.assertEqual(torch.bitwise_xor(a, b_scalar), expected_res_scalar)

            # out
            c = torch.empty(0, dtype=dtype, device=device)
            torch.bitwise_xor(a, b, out=c)
            self.assertEqual(c, expected_res)
            torch.bitwise_xor(a, b_scalar, out=c)
            self.assertEqual(c, expected_res_scalar)

            # in-place
            a1 = a.clone()
            a1.bitwise_xor_(b)
            self.assertEqual(a1, expected_res)
            a.bitwise_xor_(b_scalar)
            self.assertEqual(a, expected_res_scalar)

        self.assertEqual(torch.tensor([True, False, False], device=device),
                         torch.bitwise_xor(torch.tensor([True, True, False], device=device),
                                           torch.tensor([False, True, False], device=device)))

    @onlyOnCPUAndCUDA
    @dtypes(*list(product(torch.testing.get_all_dtypes(include_complex=False),
                          torch.testing.get_all_dtypes(include_complex=False))))
    def test_heaviside(self, device, dtypes):
        input_dtype = dtypes[0]
        values_dtype = dtypes[1]

        rng = np.random.default_rng()
        input = np.array(rng.integers(-10, 10, size=10),
                         dtype=torch_to_numpy_dtype_dict[input_dtype if (input_dtype != torch.bfloat16) else torch.float64])
        input[0] = input[3] = input[7] = 0
        values = np.array(rng.integers(-10, 10, size=10),
                          dtype=torch_to_numpy_dtype_dict[values_dtype if (values_dtype != torch.bfloat16) else torch.float64])
        np_result = torch.from_numpy(np.heaviside(input, values)).to(device=device, dtype=input_dtype)

        input = torch.from_numpy(input).to(device=device, dtype=input_dtype)
        values = torch.from_numpy(values).to(device=device, dtype=values_dtype)
        out = torch.empty_like(input)

        if input_dtype == values_dtype:
            torch_result = torch.heaviside(input, values)
            self.assertEqual(np_result, torch_result)

            torch_result = input.heaviside(values)
            self.assertEqual(np_result, torch_result)

            torch.heaviside(input, values, out=out)
            self.assertEqual(np_result, out)

            input.heaviside_(values)
            self.assertEqual(np_result, input)
        else:
            with self.assertRaisesRegex(RuntimeError, 'heaviside is not yet implemented for tensors with different dtypes.'):
                torch.heaviside(input, values)
            with self.assertRaisesRegex(RuntimeError, 'heaviside is not yet implemented for tensors with different dtypes.'):
                input.heaviside(values)
            with self.assertRaisesRegex(RuntimeError, 'heaviside is not yet implemented for tensors with different dtypes.'):
                torch.heaviside(input, values, out=out)
            with self.assertRaisesRegex(RuntimeError, 'heaviside is not yet implemented for tensors with different dtypes.'):
                input.heaviside_(values)

    @onlyCUDA
    def test_heaviside_cross_device(self, device):
        x = torch.tensor([-9, 5, 0, 6, -2, 2], device='cuda')
        y = torch.tensor(0)
        result = torch.heaviside(x, y)
        expect = torch.tensor([0, 1, 0, 1, 0, 1], device='cuda')
        self.assertEqual(result, expect)

        result = torch.heaviside(y, x)
        expect = torch.tensor([-9, 5, 0, 6, -2, 2], device='cuda')
        self.assertEqual(result, expect)

        x = torch.tensor([-9, 5, 0, 6, -2, 2])
        y = torch.tensor(0, device='cuda')
        with self.assertRaisesRegex(RuntimeError, 'Expected all tensors to be on the same device'):
            torch.heaviside(x, y)

        with self.assertRaisesRegex(RuntimeError, 'Expected all tensors to be on the same device'):
            torch.heaviside(y, x)

    @dtypes(*list(product(torch.testing.get_all_complex_dtypes(),
                          torch.testing.get_all_complex_dtypes())))
    def test_heaviside_complex(self, device, dtypes):
        input_dtype = dtypes[0]
        values_dtype = dtypes[1]

        data = (complex(0, -6), complex(-1, 3), complex(1, 1))
        input = torch.tensor(data, device=device, dtype=input_dtype)
        values = torch.tensor(data, device=device, dtype=values_dtype)
        out = torch.empty_like(input)
        real = input.real

        with self.assertRaisesRegex(RuntimeError, 'heaviside is not yet implemented for complex tensors.'):
            torch.heaviside(input, real)
        with self.assertRaisesRegex(RuntimeError, 'heaviside is not yet implemented for complex tensors.'):
            real.heaviside(values)
        with self.assertRaisesRegex(RuntimeError, 'heaviside is not yet implemented for complex tensors.'):
            input.heaviside_(values)
        with self.assertRaisesRegex(RuntimeError, 'heaviside is not yet implemented for complex tensors.'):
            torch.heaviside(real, real, out=out)

    def _test_logical(self, device, dtypes, op, a_, b_, expected_res_):
        expected_res = torch.tensor(expected_res_, dtype=dtypes[0], device=device)
        a = torch.tensor(a_, dtype=dtypes[0], device=device)
        b = torch.tensor(b_, dtype=dtypes[1], device=device)

        # new tensor
        self.assertEqual(expected_res.bool(), getattr(a, op)(b))
        # out
        c = torch.empty(0, dtype=torch.bool, device=device)
        getattr(torch, op)(a, b, out=c)
        self.assertEqual(expected_res.bool(), c)

        # in-place
        # TODO: remove when different dtypes as operands are supported
        if dtypes[0] != dtypes[1]:
            with self.assertRaises(RuntimeError):
                getattr(a, op + '_')(b)
            return

        getattr(a, op + '_')(b)
        self.assertEqual(expected_res, a)

    @dtypes(*product(torch.testing.get_all_dtypes(), torch.testing.get_all_dtypes()))
    def test_logical_xor(self, device, dtypes):
        self._test_logical(device, dtypes, 'logical_xor', [10, 0, 1, 0], [1, 0, 0, 10], [0, 0, 1, 1])

    @dtypes(*product(torch.testing.get_all_dtypes(), torch.testing.get_all_dtypes()))
    def test_logical_and(self, device, dtypes):
        self._test_logical(device, dtypes, 'logical_and', [10, 0, 1, 0], [1, 0, 0, 10], [1, 0, 0, 0])

    @dtypes(*product(torch.testing.get_all_dtypes(), torch.testing.get_all_dtypes()))
    def test_logical_or(self, device, dtypes):
        self._test_logical(device, dtypes, 'logical_or', [10, 0, 1, 0], [1, 0, 0, 10], [1, 0, 1, 1])

    def test_remainder_overflow(self, device):
        # Check Integer Overflows
        x = torch.tensor(23500, dtype=torch.int64, device=device)
        q = 392486996410368
        self.assertEqual(x % q, x)
        self.assertEqual(-x % q, q - x)
        self.assertEqual(x % -q, x - q)
        self.assertEqual(-x % -q, -x)

    def test_rpow(self, device):
        m = torch.randn(10, 10, device=device)
        self.assertEqual(torch.pow(2, m), 2**m)

        # test with scalar
        m = torch.randn(1, device=device).squeeze()
        assert m.dim() == 0, "m is intentionally a scalar"
        self.assertEqual(torch.pow(2, m), 2**m)

    @onlyCPU
    def test_ldexp(self, device):
        # random values
        mantissas = torch.randn(64, device=device)
        exponents = torch.randint(-31, 31, (64,), device=device, dtype=torch.int32)

        # basic test
        np_outcome = np.ldexp(mantissas.numpy(), exponents.numpy())
        pt_outcome_1 = torch.ldexp(mantissas, exponents)
        pt_outcome_2 = mantissas.ldexp(exponents)
        self.assertEqual(np_outcome, pt_outcome_1)
        self.assertEqual(np_outcome, pt_outcome_2)
        mantissas.ldexp_(exponents)
        self.assertEqual(np_outcome, mantissas)

        # test bounds
        mantissas = torch.tensor([float('inf'), float('-inf'), float('inf'), float('nan')], device=device)
        exponents = torch.randint(0, 31, (4,), device=device, dtype=torch.int32)
        np_outcome = np.ldexp(mantissas.numpy(), exponents.numpy())
        pt_outcome = torch.ldexp(mantissas, exponents)
        self.assertEqual(np_outcome, pt_outcome)

    def test_lerp(self, device):
        start_end_shapes = [(), (5,), (5, 5), (5, 5, 5)]
        for shapes in product(start_end_shapes, start_end_shapes):
            start = torch.randn(shapes[0], device=device)
            end = torch.randn(shapes[1], device=device)

            # Tensor weights
            for weight in [torch.randn(shapes[0], device=device), random.random()]:
                actual = torch.lerp(start, end, weight)
                actual_method = start.lerp(end, weight)
                self.assertEqual(actual, actual_method)
                actual_out = torch.Tensor().to(device)
                torch.lerp(start, end, weight, out=actual_out)
                self.assertEqual(actual, actual_out)
                expected = start + weight * (end - start)
                self.assertEqual(expected, actual)

    def _test_logaddexp(self, device, dtype, base2):
        if base2:
            ref_func = np.logaddexp2
            our_func = torch.logaddexp2
        else:
            ref_func = np.logaddexp
            our_func = torch.logaddexp

        def _test_helper(a, b):
            ref = ref_func(a.cpu().numpy(), b.cpu().numpy())
            v = our_func(a, b)
            self.assertEqual(ref, v)

        # simple test
        a = torch.randn(64, 2, dtype=dtype, device=device) - 0.5
        b = torch.randn(64, 2, dtype=dtype, device=device) - 0.5
        _test_helper(a, b)
        _test_helper(a[:3], b[:3])

        # large value test for numerical stability
        a *= 10000
        b *= 10000
        _test_helper(a, b)
        _test_helper(a[:3], b[:3])

        a = torch.tensor([float('inf'), float('-inf'), float('inf'), float("nan")], dtype=dtype, device=device)
        b = torch.tensor([float('inf'), float('-inf'), float('-inf'), float("nan")], dtype=dtype, device=device)
        _test_helper(a, b)

    @dtypes(torch.float32, torch.float64)
    def test_logaddexp(self, device, dtype):
        self._test_logaddexp(device, dtype, base2=False)

    @dtypes(torch.float32, torch.float64)
    def test_logaddexp2(self, device, dtype):
        self._test_logaddexp(device, dtype, base2=True)

    def test_add(self, device):
        dtypes = [torch.float, torch.double] + torch.testing.get_all_complex_dtypes()
        for dtype in dtypes:
            # [res] torch.add([res,] tensor1, tensor2)
            m1 = torch.randn(100, 100, dtype=dtype, device=device)
            v1 = torch.randn(100, dtype=dtype, device=device)

            # contiguous
            res1 = torch.add(m1[4], v1)
            res2 = res1.clone().zero_()
            for i in range(m1.size(1)):
                res2[i] = m1[4, i] + v1[i]
            self.assertEqual(res1, res2)

            m1 = torch.randn(100, 100, device=device)
            v1 = torch.randn(100, device=device)

            # non-contiguous
            res1 = torch.add(m1[:, 4], v1)
            res2 = res1.clone().zero_()
            for i in range(m1.size(0)):
                res2[i] = m1[i, 4] + v1[i]
            self.assertEqual(res1, res2)

            # [res] torch.add([res,] tensor, value)
            m1 = torch.randn(10, 10, device=device)

            # contiguous
            res1 = m1.clone()
            res1[3].add_(2)
            res2 = m1.clone()
            for i in range(m1.size(1)):
                res2[3, i] = res2[3, i] + 2
            self.assertEqual(res1, res2)

            # non-contiguous
            m1 = torch.randn(10, 10, device=device)
            res1 = m1.clone()
            res1[:, 3].add_(2)
            res2 = m1.clone()
            for i in range(m1.size(0)):
                res2[i, 3] = res2[i, 3] + 2
            self.assertEqual(res1, res2)

            # inter-type
            m1 = torch.randn(10, 10, dtype=dtype, device=device)
            self.assertEqual(m1 + 3, m1 + torch.tensor(3))
            self.assertEqual(3 + m1, torch.tensor(3) + m1)

            # contiguous + non-contiguous
            m1 = torch.randn(10, 10, dtype=dtype, device=device)
            m2 = torch.randn(10, 10, dtype=dtype, device=device).t()
            res = m1 + m2
            self.assertTrue(res.is_contiguous())
            self.assertEqual(res, m1 + m2.contiguous())

            # 1d + empty
            m1 = torch.tensor([1.0], dtype=dtype, device=device)
            m2 = torch.tensor([], dtype=dtype, device=device)
            self.assertEqual(m1 + m2, [])

        # inter-type unint8
        one = torch.tensor(1, dtype=torch.uint8, device=device)
        self.assertEqual(torch.add(one, 1), 2)
        self.assertEqual(torch.add(one, 1).dtype, torch.uint8)

        # bool
        m1 = torch.tensor([True, False, False, True, False, False], dtype=torch.bool, device=device)
        m2 = torch.tensor([True, True, False, False, False, True], dtype=torch.bool, device=device)
        expected = torch.tensor([True, True, False, True, False, True], dtype=torch.bool, device=device)
        self.assertEqual(m1 + m2, expected)

        # fused multiply add
        a = torch.zeros(2, 3, dtype=torch.bool, device=device)
        res = torch.add(a, a, alpha=0)
        expected = torch.zeros(2, 3, device=device).bool()
        self.assertEqual(res, expected)

        # bfloat16
        m1 = torch.tensor([1., 2.], dtype=torch.bfloat16)
        m2 = torch.tensor([3., 4.], dtype=torch.bfloat16)
        self.assertEqual(m1 + m2, torch.tensor([4., 6.], dtype=torch.bfloat16))

        # different alpha types
        m1 = torch.tensor([2 + 3j, 4 + 5j], dtype=torch.complex64, device=device)
        m2 = torch.tensor([4 + 5j, 2 + 3j], dtype=torch.complex64, device=device)
        # add complex numbers with float alpha
        res = torch.add(m1, m2, alpha=0.1)
        expected = torch.tensor([2.4000 + 3.5000j, 4.2000 + 5.3000j], dtype=torch.complex64, device=device)
        self.assertEqual(res, expected)

        # add complex numbers with complex alpha
        res = torch.add(m1, m2, alpha=complex(0.1, 0.2))
        expected = torch.tensor([1.4000 + 4.3000j, 3.6000 + 5.7000j], dtype=torch.complex64, device=device)
        self.assertEqual(res, expected)

        # add complex numbers with integer alpha
        res = torch.add(m1, m2, alpha=2)
        expected = torch.tensor([10. + 13.j, 8. + 11.j], dtype=torch.complex64, device=device)
        self.assertEqual(res, expected)

        # mismatched alpha
        m1 = torch.tensor([1], dtype=torch.int8, device=device)
        m2 = torch.tensor([2], dtype=torch.int8, device=device)
        self.assertRaisesRegex(RuntimeError,
                               r"Boolean alpha only supported for Boolean results\.",
                               lambda: torch.add(m1, m2, alpha=True))
        self.assertRaisesRegex(RuntimeError,
                               r"For integral input tensors, argument alpha must not be a floating point number\.",
                               lambda: torch.add(m1, m2, alpha=1.0))

        # mismatched alpha, float / double tensor and complex alpha
        m1 = torch.tensor([3., 4.], device=device)
        m2 = torch.tensor([4., 3.], device=device)
        self.assertRaises(RuntimeError, lambda: torch.add(m1, m2, alpha=complex(0.1, 0.2)))

        m1 = torch.tensor([3., 4.], dtype=torch.double, device=device)
        m2 = torch.tensor([4., 3.], dtype=torch.double, device=device)
        self.assertRaises(RuntimeError, lambda: torch.add(m1, m2, alpha=complex(0.1, 0.2)))

        # complex
        m1 = torch.tensor((4.0000 + 4.0000j), dtype=torch.complex64)
        m2 = torch.tensor(4., dtype=torch.float64)
        self.assertRaisesRegex(RuntimeError, r"result type ComplexFloat can't be cast to the desired output type Double",
                               lambda: torch.add(m1, m1, out=m2))


    def test_sub_typing(self, device):
        m1 = torch.tensor([True, False, False, True, False, False], dtype=torch.bool, device=device)
        m2 = torch.tensor([True, True, False, False, False, True], dtype=torch.bool, device=device)
        self.assertRaisesRegex(RuntimeError,
                               r"Subtraction, the `\-` operator, with two bool tensors is not supported. "
                               r"Use the `\^` or `logical_xor\(\)` operator instead.",
                               lambda: m1 - m2)
        self.assertRaisesRegex(RuntimeError,
                               r"Subtraction, the `\-` operator, with a bool tensor is not supported. "
                               r"If you are trying to invert a mask, use the `\~` or `logical_not\(\)` operator instead.",
                               lambda: 1 - m1)
        self.assertRaisesRegex(RuntimeError,
                               r"Subtraction, the `\-` operator, with a bool tensor is not supported. "
                               r"If you are trying to invert a mask, use the `\~` or `logical_not\(\)` operator instead.",
                               lambda: m2 - 1)

        # mismatched alpha
        m1 = torch.tensor([1], dtype=torch.int8, device=device)
        m2 = torch.tensor([2], dtype=torch.int8, device=device)
        self.assertRaisesRegex(RuntimeError,
                               r"Boolean alpha only supported for Boolean results\.",
                               lambda: torch.sub(m1, m2, alpha=True))
        self.assertRaisesRegex(RuntimeError,
                               r"For integral input tensors, argument alpha must not be a floating point number\.",
                               lambda: torch.sub(m1, m2, alpha=1.0))

    def test_mul(self, device):
        m1 = torch.randn(10, 10, device=device)
        res1 = m1.clone()
        res1[:, 3].mul_(2)
        res2 = m1.clone()
        for i in range(res1.size(0)):
            res2[i, 3] = res2[i, 3] * 2
        self.assertEqual(res1, res2)

        a1 = torch.tensor([True, False, False, True], dtype=torch.bool, device=device)
        a2 = torch.tensor([True, False, True, False], dtype=torch.bool, device=device)
        self.assertEqual(a1 * a2, torch.tensor([True, False, False, False], dtype=torch.bool, device=device))

        if device == 'cpu':
            a1 = torch.tensor([0.1, 0.1], dtype=torch.bfloat16, device=device)
            a2 = torch.tensor([1.1, 0.1], dtype=torch.bfloat16, device=device)
            self.assertEqual(a1 * a2, torch.tensor([0.11, 0.01], dtype=torch.bfloat16, device=device), atol=0.01, rtol=0)
            self.assertEqual(a1.mul(a2), a1 * a2)

    def test_bool_tensor_comparison_ops(self, device):
        a = torch.tensor([True, False, True, False, True, False], dtype=torch.bool, device=device)
        b = torch.tensor([True, False, True, True, True, True], dtype=torch.bool, device=device)
        self.assertEqual(a == b, torch.tensor([1, 1, 1, 0, 1, 0], dtype=torch.bool, device=device))
        self.assertEqual(a != b, torch.tensor([0, 0, 0, 1, 0, 1], dtype=torch.bool, device=device))
        self.assertEqual(a < b, torch.tensor([0, 0, 0, 1, 0, 1], dtype=torch.bool, device=device))
        self.assertEqual(a > b, torch.tensor([0, 0, 0, 0, 0, 0], dtype=torch.bool, device=device))
        self.assertEqual(a >= b, torch.tensor([1, 1, 1, 0, 1, 0], dtype=torch.bool, device=device))
        self.assertEqual(a <= b, torch.tensor([1, 1, 1, 1, 1, 1], dtype=torch.bool, device=device))
        self.assertEqual(a > False, torch.tensor([1, 0, 1, 0, 1, 0], dtype=torch.bool, device=device))
        self.assertEqual(a == torch.tensor(True, dtype=torch.bool, device=device),
                         torch.tensor([1, 0, 1, 0, 1, 0], dtype=torch.bool, device=device))
        self.assertEqual(a == torch.tensor(0, dtype=torch.bool, device=device),
                         torch.tensor([0, 1, 0, 1, 0, 1], dtype=torch.bool, device=device))
        self.assertFalse(a.equal(b))

    @dtypes(*torch.testing.get_all_dtypes(include_complex=False))
    def test_logical(self, device, dtype):
        if dtype != torch.bool:
            x = torch.tensor([1, 2, 3, 4], device=device, dtype=dtype)
            b = torch.tensor([2], device=device, dtype=dtype)
            self.assertEqual(x.lt(2), torch.tensor([True, False, False, False]))
            self.assertEqual(x.le(2), torch.tensor([True, True, False, False]))
            self.assertEqual(x.ge(2), torch.tensor([False, True, True, True]))
            self.assertEqual(x.gt(2), torch.tensor([False, False, True, True]))
            self.assertEqual(x.eq(2), torch.tensor([False, True, False, False]))
            self.assertEqual(x.ne(2), torch.tensor([True, False, True, True]))

            self.assertEqual(x.lt(b), torch.tensor([True, False, False, False]))
            self.assertEqual(x.le(b), torch.tensor([True, True, False, False]))
            self.assertEqual(x.ge(b), torch.tensor([False, True, True, True]))
            self.assertEqual(x.gt(b), torch.tensor([False, False, True, True]))
            self.assertEqual(x.eq(b), torch.tensor([False, True, False, False]))
            self.assertEqual(x.ne(b), torch.tensor([True, False, True, True]))
        else:
            x = torch.tensor([True, False, True, False], device=device)
            self.assertEqual(x.lt(True), torch.tensor([False, True, False, True]))
            self.assertEqual(x.le(True), torch.tensor([True, True, True, True]))
            self.assertEqual(x.ge(True), torch.tensor([True, False, True, False]))
            self.assertEqual(x.gt(True), torch.tensor([False, False, False, False]))
            self.assertEqual(x.eq(True), torch.tensor([True, False, True, False]))
            self.assertEqual(x.ne(True), torch.tensor([False, True, False, True]))

    def test_atan2(self, device):
        def _test_atan2_with_size(size, device):
            a = torch.rand(size=size, device=device, dtype=torch.double)
            b = torch.rand(size=size, device=device, dtype=torch.double)
            actual = a.atan2(b)
            x = a.view(-1)
            y = b.view(-1)
            expected = torch.tensor([math.atan2(x[i].item(), y[i].item()) for i in range(x.numel())],
                                    device=device, dtype=torch.double)
            self.assertEqual(expected, actual.view(-1), rtol=0, atol=0.02)

        _test_atan2_with_size((2, 2), device)
        _test_atan2_with_size((3, 3), device)
        _test_atan2_with_size((5, 5), device)

    def test_atan2_edgecases(self, device):
        def _test_atan2(x, y, expected, device, dtype):
            expected_tensor = torch.tensor([expected], dtype=dtype, device=device)
            x_tensor = torch.tensor([x], dtype=dtype, device=device)
            y_tensor = torch.tensor([y], dtype=dtype, device=device)
            actual = torch.atan2(y_tensor, x_tensor)
            self.assertEqual(expected_tensor, actual, rtol=0, atol=0.02)

        for dtype in [torch.float, torch.double]:
            _test_atan2(0, 0, 0, device, dtype)
            _test_atan2(0, 1, math.pi / 2, device, dtype)
            _test_atan2(0, -1, math.pi / -2, device, dtype)
            _test_atan2(-1, 0, math.pi, device, dtype)
            _test_atan2(1, 0, 0, device, dtype)
            _test_atan2(-1, -1, math.pi * -3 / 4 , device, dtype)
            _test_atan2(1, 1, math.pi / 4 , device, dtype)
            _test_atan2(1, -1, math.pi / -4 , device, dtype)
            _test_atan2(-1, 1, math.pi * 3 / 4 , device, dtype)

    def test_trapz(self, device):
        def test_dx(sizes, dim, dx, device):
            t = torch.randn(sizes, device=device)
            actual = torch.trapz(t, dx=dx, dim=dim)
            expected = np.trapz(t.cpu().numpy(), dx=dx, axis=dim)
            self.assertEqual(expected.shape, actual.shape)
            self.assertEqual(expected, actual)

        def test_x(sizes, dim, x, device):
            t = torch.randn(sizes, device=device)
            actual = torch.trapz(t, x=torch.tensor(x, device=device), dim=dim)
            expected = np.trapz(t.cpu().numpy(), x=x, axis=dim)
            self.assertEqual(expected.shape, actual.shape)
            self.assertEqual(expected, actual.cpu())

        test_dx((2, 3, 4), 1, 1, device)
        test_dx((10, 2), 0, 0.1, device)
        test_dx((1, 10), 0, 2.3, device)
        test_dx((0, 2), 0, 1.0, device)
        test_dx((0, 2), 1, 1.0, device)
        test_x((2, 3, 4), 1, [1.0, 2.0, 3.0], device)
        test_x((10, 2), 0, [2.0, 3.0, 4.0, 7.0, 11.0, 14.0, 22.0, 26.0, 26.1, 30.3], device)
        test_x((1, 10), 0, [1.0], device)
        test_x((0, 2), 0, [], device)
        test_x((0, 2), 1, [1.0, 2.0], device)
        with self.assertRaisesRegex(
                IndexError,
                'Dimension out of range'):
            test_x((2, 3), 2, [], device)
            test_dx((2, 3), 2, 1.0, device)
        with self.assertRaisesRegex(
                RuntimeError,
                'There must be one `x` value for each sample point'):
            test_x((2, 3), 1, [1.0, 2.0], device)
            test_x((2, 3), 1, [1.0, 2.0, 3.0, 4.0], device)

    @dtypes(torch.double)
    def test_pow_scalar_overloads_mem_overlap(self, device, dtype):
        sz = 3
        doubles = torch.randn(2 * sz, dtype=dtype, device=device)
        self.check_internal_mem_overlap(
            lambda t: t.pow_(42), 1, dtype, device)
        self.unary_check_input_output_mem_overlap(
            doubles, sz, lambda input, out: torch.pow(input, 42, out=out))
        self.unary_check_input_output_mem_overlap(
            doubles, sz, lambda input, out: torch.pow(42, input, out=out))

    @dtypes(*list(product(torch.testing.get_all_dtypes(include_bool=False),
                          torch.testing.get_all_dtypes(include_bool=False))))
    def test_float_power(self, device, dtypes):
        def to_np(value):
            if isinstance(value, torch.Tensor) and value.dtype == torch.bfloat16:
                return value.to(torch.float).cpu().numpy()
            return value.cpu().numpy() if isinstance(value, torch.Tensor) else value

        base_dtype = dtypes[0]
        exp_dtype = dtypes[1]
        out_dtype = torch.complex128 if base_dtype.is_complex or exp_dtype.is_complex else torch.float64

        base = make_tensor((30,), device, base_dtype, low=1, high=100)
        # Complex and real results do not agree between PyTorch and NumPy when computing negative and zero power of 0
        # Related: https://github.com/pytorch/pytorch/issues/48000
        # base[0] = base[3] = base[7] = 0
        exp = make_tensor((30,), device, exp_dtype, low=-2, high=2)
        exp[0] = exp[4] = exp[6] = 0

        expected = torch.from_numpy(np.float_power(to_np(base), to_np(exp)))

        exponents = [-2.8, -2, -1, -0.5, 0.5, 1, 2]
        complex_exponents = exponents + [-2.5j, -1.0j, 1.0j, 2.5j, 1.0 + 1.0j, -1.0 - 1.5j, 3.3j]

        for op in (torch.float_power, torch.Tensor.float_power, torch.Tensor.float_power_):

            # Case of Tensor x Tensor
            if op is torch.Tensor.float_power_ and base_dtype != out_dtype:
                with self.assertRaisesRegex(RuntimeError, "is not the desired type"):
                    op(base.clone(), exp)
            else:
                result = op(base.clone(), exp)
                self.assertEqual(expected, result)

            if op is torch.float_power:
                out = torch.empty_like(base).to(device=device, dtype=out_dtype)
                op(base, exp, out=out)
                self.assertEqual(expected, out)

            # Case of Tensor x Scalar
            for i in complex_exponents if exp_dtype.is_complex else exponents:
                out_dtype_scalar_exp = torch.complex128 if base_dtype.is_complex or type(i) == complex else torch.float64
                expected_scalar_exp = torch.from_numpy(np.float_power(to_np(base), i))

                if op is torch.Tensor.float_power_ and base_dtype != out_dtype_scalar_exp:
                    with self.assertRaisesRegex(RuntimeError, "is not the desired type"):
                        op(base.clone(), i)
                else:
                    result = op(base.clone(), i)
                    self.assertEqual(expected_scalar_exp, result)

                if op is torch.float_power:
                    out = torch.empty_like(base).to(device=device, dtype=out_dtype_scalar_exp)
                    op(base, i, out=out)
                    self.assertEqual(expected_scalar_exp, out)

        # Case of Scalar x Tensor
        for i in complex_exponents if base_dtype.is_complex else exponents:
            out_dtype_scalar_base = torch.complex128 if exp_dtype.is_complex or type(i) == complex else torch.float64
            expected_scalar_base = torch.from_numpy(np.float_power(i, to_np(exp)))

            result = torch.float_power(i, exp)
            self.assertEqual(expected_scalar_base, result)

            out = torch.empty_like(exp).to(device=device, dtype=out_dtype_scalar_base)
            torch.float_power(i, exp, out=out)
            self.assertEqual(expected_scalar_base, out)

    def test_float_power_exceptions(self, device):
        def _promo_helper(x, y):
            for i in (x, y):
                if type(i) == complex:
                    return torch.complex128
                elif type(i) == torch.Tensor and i.is_complex():
                    return torch.complex128
            return torch.double

        test_cases = ((torch.tensor([-2, -1, 0, 1, 2], device=device), -.25),
                      (torch.tensor([-1.0j, 0j, 1.0j, 1.0 + 1.0j, -1.0 - 1.5j], device=device), 2.))
        for base, exp in test_cases:
            for out_dtype in (torch.long, torch.float, torch.double, torch.cdouble):
                out = torch.empty(1, device=device, dtype=out_dtype)
                required_dtype = _promo_helper(base, exp)

                if out.dtype == required_dtype:
                    torch.float_power(base, exp, out=out)
                else:
                    with self.assertRaisesRegex(RuntimeError, "is not the desired output type"):
                        torch.float_power(base, exp, out=out)

                if base.dtype == required_dtype:
                    torch.Tensor.float_power_(base.clone(), exp)
                else:
                    with self.assertRaisesRegex(RuntimeError, "is not the desired type"):
                        torch.Tensor.float_power_(base.clone(), exp)


tensor_binary_ops = [
    '__lt__', '__le__',
    '__gt__', '__ge__',
    '__eq__', '__ne__',

    '__add__', '__radd__', '__iadd__',
    '__sub__', '__rsub__', '__isub__',
    '__mul__', '__rmul__', '__imul__',
    '__matmul__', '__rmatmul__', '__imatmul__',
    '__truediv__', '__rtruediv__', '__itruediv__',
    '__floordiv__', '__rfloordiv__', '__ifloordiv__',
    '__mod__', '__rmod__', '__imod__',
    '__divmod__', '__rdivmod__', '__idivmod__',
    '__pow__', '__rpow__', '__ipow__',
    '__lshift__', '__rlshift__', '__ilshift__',
    '__rshift__', '__rrshift__', '__irshift__',
    '__and__', '__rand__', '__iand__',
    '__xor__', '__rxor__', '__ixor__',
    '__or__', '__ror__', '__ior__',
]

# Test that binary math operations return NotImplemented for unknown types.
def generate_not_implemented_tests(cls):
    class UnknownType:
        pass

    # TODO: refactor to inline these
    _types = [
        torch.half, torch.float, torch.double,
        torch.int8, torch.short, torch.int, torch.long,
        torch.uint8
    ]

    # TODO: refactor to use make_tensor
    def _small_2d(dtype, device, has_zeros=True, fill_ones=False, oneish=False):
        t = _make_tensor((5, 5), dtype, device, fill_ones=fill_ones)
        if oneish:
            return t.clamp(min=_number(.99, 1, dtype), max=1.01)
        if not has_zeros:
            return t.clamp(min=(_number(_div_min, 1, dtype)))
        return t

    for op in tensor_binary_ops:
        @dtypes(*_types)
        def test(self, device, dtype):
            # Generate the inputs
            tensor = _small_2d(dtype, device)

            # Runs the tensor op on the device
            result = getattr(tensor, op)(UnknownType())
            self.assertEqual(result, NotImplemented)

        test_name = "test_{}_not_implemented".format(op)
        assert not hasattr(cls, test_name), "{0} already in {1}".format(
            test_name, cls.__name__)

        setattr(cls, test_name, test)


generate_not_implemented_tests(TestBinaryUfuncs)
instantiate_device_type_tests(TestBinaryUfuncs, globals())

if __name__ == '__main__':
    run_tests()<|MERGE_RESOLUTION|>--- conflicted
+++ resolved
@@ -1393,13 +1393,12 @@
     def test_fmod_remainder(self, device, dtype):
         # Use numpy as reference
         def _helper(x, mod):
-<<<<<<< HEAD
             fns_list = ((torch.fmod, torch.Tensor.fmod_, np.fmod),
                         (torch.remainder, torch.Tensor.remainder_, np.remainder))
             for fn, inplace_fn, ref_fn in fns_list:
                 np_x = x.cpu().numpy()
                 np_mod = mod.cpu().numpy() if torch.is_tensor(mod) else mod
-                ref_fn = np_binary_ufunc_integer_promotion_wrapper(ref_fn)
+                ref_fn = np_binary_ufunc_type_promotion_wrapper(ref_fn)
                 exp = ref_fn(np_x, np_mod)
                 exp = torch.from_numpy(exp)
                 res = fn(x, mod)
@@ -1418,29 +1417,6 @@
                     self.assertRegex(str(e), "result type (Half|Float|Double|Long) "
                                              "can't be cast to the desired output "
                                              "type (Bool|Byte|Char|Short|Int|Long)")
-=======
-            np_x = x.cpu().numpy()
-            np_mod = mod.cpu().numpy() if torch.is_tensor(mod) else mod
-            ref_fn = np_binary_ufunc_type_promotion_wrapper(np.fmod)
-            exp = ref_fn(np_x, np_mod)
-            exp = torch.from_numpy(exp)
-            res = torch.fmod(x, mod)
-
-            self.assertEqual(res, exp)
-            # out
-            out = torch.empty(0, device=device, dtype=res.dtype)
-            torch.fmod(x, mod, out=out)
-            self.assertEqual(out, exp)
-            self.assertEqual(out.size(), torch.Size([10, 10]))
-            # in-place (Type cast runtime error)
-            try:
-                x.fmod_(mod)
-                self.assertEqual(x, exp, exact_dtype=False)
-            except RuntimeError as e:
-                self.assertRegex(str(e), "result type (Half|Float|Double|Long) "
-                                         "can't be cast to the desired output "
-                                         "type (Bool|Byte|Char|Short|Int|Long)")
->>>>>>> 669526cb
 
         x = make_tensor((10, 10), device=device, dtype=dtype, low=-9, high=9)
         # mod with same dtype as x
